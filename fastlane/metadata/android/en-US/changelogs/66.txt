<<<<<<< HEAD
 * Fix themes #935 #926
 * Decrease default clipboard time #934
 * Better opening performance #929 #933
=======
 * Fix themes #935
 * Decrease default clipboard time #934
 * Fix memory usage setting #941
>>>>>>> fcfb71f1
<|MERGE_RESOLUTION|>--- conflicted
+++ resolved
@@ -1,9 +1,4 @@
-<<<<<<< HEAD
  * Fix themes #935 #926
  * Decrease default clipboard time #934
  * Better opening performance #929 #933
-=======
- * Fix themes #935
- * Decrease default clipboard time #934
- * Fix memory usage setting #941
->>>>>>> fcfb71f1
+ * Fix memory usage setting #941