<?xml version="1.0" encoding="utf-8"?>
<manifest xmlns:android="http://schemas.android.com/apk/res/android"
      package="com.android.keepass"
      android:installLocation="auto">
    <supports-screens
      android:smallScreens="true"
      android:normalScreens="true"
      android:largeScreens="true"
      android:anyDensity="true"
    />
    <uses-permission android:name="android.permission.USE_FINGERPRINT"/>
    <uses-permission android:name="android.permission.WRITE_EXTERNAL_STORAGE"/>
    <uses-permission android:name="android.permission.VIBRATE"/>

    <application 
<<<<<<< HEAD
        android:label="@string/app_name"
        android:icon="@mipmap/ic_launcher"
        android:roundIcon="@mipmap/ic_launcher_round"
        android:name="com.keepassdroid.app.App"
        android:allowBackup="true"
        android:backupAgent="com.keepassdroid.backup.SettingsBackupAgent"
        android:theme="@style/KeepassDXStyle">
            <meta-data android:name="com.google.android.backup.api_key"
=======
      android:label="@string/app_name"
      android:icon="@drawable/launcher"
      android:name="com.keepassdroid.app.App"
      android:fullBackupContent="@xml/backup"
      android:allowBackup="true"
      android:backupAgent="com.keepassdroid.backup.SettingsBackupAgent">
        <meta-data android:name="com.google.android.backup.api_key"
>>>>>>> b3c26f4d
          android:value="AEdPqrEAAAAIKwReNelmy5SvhZzK3bpK_JisjzUko6cL_8GR4w" />
        <activity android:name=".KeePass"
                  android:label="@string/app_name">
            <intent-filter>
                <action android:name="android.intent.action.MAIN" />
                <category android:name="android.intent.category.LAUNCHER" />
            </intent-filter>
        </activity>
        <activity android:name="com.keepassdroid.fileselect.FileSelectActivity"
            android:configChanges="orientation|keyboardHidden"
            android:windowSoftInputMode="stateHidden" />
        <activity android:name="com.keepassdroid.PasswordActivity" android:configChanges="orientation|keyboardHidden">
            <intent-filter>
                <action android:name="android.intent.action.VIEW" />
                <category android:name="android.intent.category.DEFAULT" />
                <category android:name="android.intent.category.BROWSABLE" />
                <data android:scheme="file" />
                <data android:mimeType="*/*" />
                <data android:host="*" />
                <data android:pathPattern=".*\\.kdb" />
                <data android:pathPattern=".*\\..*\\.kdb" />
                <data android:pathPattern=".*\\..*\\..*\\.kdb" />
                <data android:pathPattern=".*\\..*\\..*\\..*\\.kdb" />
                <data android:pathPattern=".*\\..*\\..*\\..*\\..*\\.kdb" />
                <data android:pathPattern=".*\\..*\\..*\\..*\\..*\\..*\\.kdb" />
                <data android:pathPattern=".*\\..*\\..*\\..*\\..*\\..*\\..*\\.kdb" />
                <data android:pathPattern=".*\\..*\\..*\\..*\\..*\\..*\\..*\\..*\\.kdb" />
                <data android:pathPattern=".*\\..*\\..*\\..*\\..*\\..*\\..*\\..*\\..*\\.kdb" />
                <data android:pathPattern=".*\\..*\\..*\\..*\\..*\\..*\\..*\\..*\\..*\\..*\\.kdb" />
                <data android:pathPattern=".*\\.kdbx" />
                <data android:pathPattern=".*\\..*\\.kdbx" />
                <data android:pathPattern=".*\\..*\\..*\\.kdbx" />
                <data android:pathPattern=".*\\..*\\..*\\..*\\.kdbx" />
                <data android:pathPattern=".*\\..*\\..*\\..*\\..*\\.kdbx" />
                <data android:pathPattern=".*\\..*\\..*\\..*\\..*\\..*\\.kdbx" />
                <data android:pathPattern=".*\\..*\\..*\\..*\\..*\\..*\\..*\\.kdbx" />
                <data android:pathPattern=".*\\..*\\..*\\..*\\..*\\..*\\..*\\..*\\.kdbx" />
                <data android:pathPattern=".*\\..*\\..*\\..*\\..*\\..*\\..*\\..*\\..*\\.kdbx" />
                <data android:pathPattern=".*\\..*\\..*\\..*\\..*\\..*\\..*\\..*\\..*\\..*\\.kdbx" />
            </intent-filter>
            <intent-filter>
                <action android:name="android.intent.action.VIEW" />
                <category android:name="android.intent.category.DEFAULT" />
                <category android:name="android.intent.category.BROWSABLE" />
                <data android:mimeType="application/octet-stream" />
            </intent-filter>
        </activity>
        <activity android:name="com.keepassdroid.GroupActivityV3" android:configChanges="orientation|keyboardHidden">
            <!-- This metadata entry causes .app.SearchQueryResults to be the default context -->
            <!-- whenever the user invokes search while in this Activity. -->
            <meta-data android:name="android.app.default_searchable"
                       android:value="com.keepassdroid.search.SearchResults" />
        </activity>
        <activity android:name="com.keepassdroid.GroupActivityV4" android:configChanges="orientation|keyboardHidden">
            <!-- This metadata entry causes .app.SearchQueryResults to be the default context -->
            <!-- whenever the user invokes search while in this Activity. -->
            <meta-data android:name="android.app.default_searchable"
                       android:value="com.keepassdroid.search.SearchResults"
                       android:exported="false" />
        </activity>
        <activity
            android:name="com.keepassdroid.EntryActivity"
            android:configChanges="orientation|keyboardHidden" />
        <activity
            android:name="com.keepassdroid.EntryActivityV4"
            android:configChanges="orientation|keyboardHidden" />
        <activity
            android:name="com.keepassdroid.EntryEditActivityV3"
            android:configChanges="orientation|keyboardHidden" />
        <activity
            android:name="com.keepassdroid.EntryEditActivityV4"
            android:configChanges="orientation|keyboardHidden" />
        <activity android:name="com.keepassdroid.search.SearchResults" android:launchMode="standard">
            <intent-filter>
                <action android:name="android.intent.action.SEARCH" />
                <category android:name="android.intent.category.DEFAULT" />
             </intent-filter>
            <meta-data android:name="android.app.searchable" android:resource="@xml/searchable" />
        </activity>
        <activity android:name="com.keepassdroid.settings.SettingsActivity" />
        <activity android:name="com.keepassdroid.GeneratePasswordActivity" />

        <service android:name="com.keepassdroid.services.TimeoutService" />
        <meta-data android:name="com.a0soft.gphone.aTrackDog.webURL" android:value="http://keepassdroid.com" />
        <meta-data android:name="com.sec.android.support.multiwindow" android:value="true" />
    </application>
</manifest> <|MERGE_RESOLUTION|>--- conflicted
+++ resolved
@@ -12,25 +12,16 @@
     <uses-permission android:name="android.permission.WRITE_EXTERNAL_STORAGE"/>
     <uses-permission android:name="android.permission.VIBRATE"/>
 
-    <application 
-<<<<<<< HEAD
+    <application
         android:label="@string/app_name"
         android:icon="@mipmap/ic_launcher"
         android:roundIcon="@mipmap/ic_launcher_round"
         android:name="com.keepassdroid.app.App"
         android:allowBackup="true"
+        android:fullBackupContent="@xml/backup"
         android:backupAgent="com.keepassdroid.backup.SettingsBackupAgent"
         android:theme="@style/KeepassDXStyle">
-            <meta-data android:name="com.google.android.backup.api_key"
-=======
-      android:label="@string/app_name"
-      android:icon="@drawable/launcher"
-      android:name="com.keepassdroid.app.App"
-      android:fullBackupContent="@xml/backup"
-      android:allowBackup="true"
-      android:backupAgent="com.keepassdroid.backup.SettingsBackupAgent">
         <meta-data android:name="com.google.android.backup.api_key"
->>>>>>> b3c26f4d
           android:value="AEdPqrEAAAAIKwReNelmy5SvhZzK3bpK_JisjzUko6cL_8GR4w" />
         <activity android:name=".KeePass"
                   android:label="@string/app_name">
