/*
 * Copyright 2018 Jeremy Jamet / Kunzisoft.
 *
 * This file is part of KeePass DX.
 *
 *  KeePass DX is free software: you can redistribute it and/or modify
 *  it under the terms of the GNU General Public License as published by
 *  the Free Software Foundation, either version 3 of the License, or
 *  (at your option) any later version.
 *
 *  KeePass DX is distributed in the hope that it will be useful,
 *  but WITHOUT ANY WARRANTY; without even the implied warranty of
 *  MERCHANTABILITY or FITNESS FOR A PARTICULAR PURPOSE.  See the
 *  GNU General Public License for more details.
 *
 *  You should have received a copy of the GNU General Public License
 *  along with KeePass DX.  If not, see <http://www.gnu.org/licenses/>.
 *
 */
package com.kunzisoft.keepass.settings.preferenceDialogFragment;

import android.os.Bundle;
import android.os.Handler;
import android.support.v7.app.AppCompatActivity;
import android.view.View;

import com.kunzisoft.keepass.database.action.OnFinishRunnable;
import com.kunzisoft.keepass.tasks.SaveDatabaseProgressTaskDialogFragment;

public class DatabaseNamePreferenceDialogFragmentCompat extends InputDatabaseSavePreferenceDialogFragmentCompat {

    public static DatabaseNamePreferenceDialogFragmentCompat newInstance(
            String key) {
        final DatabaseNamePreferenceDialogFragmentCompat
                fragment = new DatabaseNamePreferenceDialogFragmentCompat();
        final Bundle b = new Bundle(1);
        b.putString(ARG_KEY, key);
        fragment.setArguments(b);

        return fragment;
    }

    @Override
    protected void onBindDialogView(View view) {
        super.onBindDialogView(view);

        setInputText(database.getName());
    }

    @Override
    public void onDialogClosed(boolean positiveResult) {
        if ( positiveResult ) {
            assert getContext() != null;

            String newName = getInputText();
            String oldName = database.getName();
            database.assignName(newName);

            Handler handler = new Handler();
<<<<<<< HEAD
            setAfterSaveDatabase(new AfterNameSave(getContext(), handler, newName, oldName));
=======
            setAfterSaveDatabase(new AfterNameSave((AppCompatActivity) getActivity(), handler, dbName, oldName));
>>>>>>> a932156e
        }

        super.onDialogClosed(positiveResult);
    }

    private class AfterNameSave extends OnFinishRunnable {

        private String mNewName;
        private String mOldName;
        private AppCompatActivity mActivity;

        AfterNameSave(AppCompatActivity ctx, Handler handler, String newName, String oldName) {
            super(handler);

            mActivity = ctx;
            mNewName = newName;
            mOldName = oldName;
        }

        @Override
        public void run() {
            String nameToShow = mNewName;

            if (!mSuccess) {
                displayMessage(mActivity);
                database.assignName(mOldName);
            }


            if (mActivity != null) {
                mActivity.runOnUiThread(() -> {
                    getPreference().setSummary(nameToShow);
                    SaveDatabaseProgressTaskDialogFragment.stop(mActivity);
                });
            }

            super.run();
        }
    }
}<|MERGE_RESOLUTION|>--- conflicted
+++ resolved
@@ -57,11 +57,7 @@
             database.assignName(newName);
 
             Handler handler = new Handler();
-<<<<<<< HEAD
-            setAfterSaveDatabase(new AfterNameSave(getContext(), handler, newName, oldName));
-=======
-            setAfterSaveDatabase(new AfterNameSave((AppCompatActivity) getActivity(), handler, dbName, oldName));
->>>>>>> a932156e
+            setAfterSaveDatabase(new AfterNameSave((AppCompatActivity) getActivity(), handler, newName, oldName));
         }
 
         super.onDialogClosed(positiveResult);
