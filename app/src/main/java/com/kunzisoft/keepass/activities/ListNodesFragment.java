package com.kunzisoft.keepass.activities;

import android.content.Context;
import android.content.Intent;
import android.content.SharedPreferences;
import android.os.Bundle;
import android.preference.PreferenceManager;
import android.support.annotation.NonNull;
import android.support.annotation.Nullable;
import android.support.v7.widget.LinearLayoutManager;
import android.support.v7.widget.RecyclerView;
import android.util.Log;
import android.view.LayoutInflater;
import android.view.Menu;
import android.view.MenuInflater;
import android.view.MenuItem;
import android.view.View;
import android.view.ViewGroup;

import com.kunzisoft.keepass.R;
import com.kunzisoft.keepass.adapters.NodeAdapter;
import com.kunzisoft.keepass.app.App;
import com.kunzisoft.keepass.database.PwDatabase;
import com.kunzisoft.keepass.database.PwGroup;
import com.kunzisoft.keepass.database.PwNode;
import com.kunzisoft.keepass.database.SortNodeEnum;
import com.kunzisoft.keepass.dialogs.SortDialogFragment;
import com.kunzisoft.keepass.settings.PreferencesUtil;
import com.kunzisoft.keepass.stylish.StylishFragment;

public class ListNodesFragment extends StylishFragment implements
        SortDialogFragment.SortSelectionListener {

    private static final String TAG = ListNodesFragment.class.getName();

    private static final String GROUP_KEY = "GROUP_KEY";

    private NodeAdapter.NodeClickCallback nodeClickCallback;
    private NodeAdapter.NodeMenuListener nodeMenuListener;
    private OnScrollListener onScrollListener;

    private RecyclerView listView;
    protected PwGroup mCurrentGroup;
    protected NodeAdapter mAdapter;

    // Preferences for sorting
    private SharedPreferences prefs;

    private boolean readOnly;

    public static ListNodesFragment newInstance(PwGroup group, boolean readOnly) {
        Bundle bundle = new Bundle();
        if (group != null) {
            bundle.putParcelable(GROUP_KEY, group);
        }
        ReadOnlyHelper.putReadOnlyInBundle(bundle, readOnly);
        ListNodesFragment listNodesFragment = new ListNodesFragment();
        listNodesFragment.setArguments(bundle);
        return listNodesFragment;
    }

<<<<<<< HEAD
=======
    public static ListNodesFragment newInstance(PwGroupId groupId, boolean readOnly) {
        Bundle bundle=new Bundle();
        if (groupId != null) {
            bundle.putParcelable(GROUP_ID_KEY, groupId);
        }
        ReadOnlyHelper.putReadOnlyInBundle(bundle, readOnly);
        ListNodesFragment listNodesFragment = new ListNodesFragment();
        listNodesFragment.setArguments(bundle);
        return listNodesFragment;
    }

>>>>>>> 92fb2212
    @Override
    public void onAttach(Context context) {
        super.onAttach(context);
        try {
            nodeClickCallback = (NodeAdapter.NodeClickCallback) context;
        } catch (ClassCastException e) {
            // The activity doesn't implement the interface, throw exception
            throw new ClassCastException(context.toString()
                    + " must implement " + NodeAdapter.NodeClickCallback.class.getName());
        }
        try {
            nodeMenuListener = (NodeAdapter.NodeMenuListener) context;
        } catch (ClassCastException e) {
            nodeMenuListener = null;
            // Context menu can be omit
            Log.w(TAG, context.toString()
                    + " must implement " + NodeAdapter.NodeMenuListener.class.getName());
        }
        try {
            onScrollListener = (OnScrollListener) context;
        } catch (ClassCastException e) {
            onScrollListener = null;
            // Context menu can be omit
            Log.w(TAG, context.toString()
                    + " must implement " + RecyclerView.OnScrollListener.class.getName());
        }
    }

    @Override
    public void onCreate(@Nullable Bundle savedInstanceState) {
        super.onCreate(savedInstanceState);

        if ( getActivity() != null ) {
            setHasOptionsMenu(true);

            if (getArguments() != null) {
                // Contains all the group in element
                if (getArguments().containsKey(GROUP_KEY)) {
                    mCurrentGroup = getArguments().getParcelable(GROUP_KEY);
                }
            }

<<<<<<< HEAD
            mAdapter = new NodeAdapter(getContextThemed(), getActivity().getMenuInflater());
=======
        readOnly = ReadOnlyHelper.retrieveReadOnlyFromInstanceStateOrArguments(savedInstanceState, getArguments());

        mCurrentGroup = initCurrentGroup();
        if (getActivity() != null) {
            mAdapter = new NodeAdapter(getContextThemed(), getActivity().getMenuInflater(), readOnly);
>>>>>>> 92fb2212
            mAdapter.setOnNodeClickListener(nodeClickCallback);

            if (nodeMenuListener != null) {
                mAdapter.setActivateContextMenu(true);
                mAdapter.setNodeMenuListener(nodeMenuListener);
            }
            prefs = PreferenceManager.getDefaultSharedPreferences(getContext());
        }
<<<<<<< HEAD
=======

        prefs = PreferenceManager.getDefaultSharedPreferences(getContext());
    }

    @Override
    public void onSaveInstanceState(@NonNull Bundle outState) {
        ReadOnlyHelper.onSaveInstanceState(outState, readOnly);
        super.onSaveInstanceState(outState);
    }

    protected PwGroup initCurrentGroup() {

        Database db = App.getDB();
        PwGroup root = db.getPwDatabase().getRootGroup();

        PwGroup currentGroup = null;
        if (getArguments() != null) {
            // Contains all the group in element
            if (getArguments().containsKey(GROUP_KEY)) {
                currentGroup = getArguments().getParcelable(GROUP_KEY);
            }
            // Contains only the group id, so the group must be retrieve
            if (getArguments().containsKey(GROUP_ID_KEY)) {
                PwGroupId pwGroupId = getArguments().getParcelable(GROUP_ID_KEY);
                if ( pwGroupId != null )
                    currentGroup = db.getPwDatabase().getGroupByGroupId(pwGroupId);
            }
        }

        if ( currentGroup == null ) {
            currentGroup = root;
        }

        return currentGroup;
>>>>>>> 92fb2212
    }

    @Nullable
    @Override
    public View onCreateView(@NonNull LayoutInflater inflater, @Nullable ViewGroup container, @Nullable Bundle savedInstanceState) {
        super.onCreateView(inflater, container, savedInstanceState);

        // To apply theme
        View rootView = inflater.cloneInContext(getContextThemed())
                .inflate(R.layout.list_nodes_fragment, container, false);
        listView = rootView.findViewById(R.id.nodes_list);

        if (onScrollListener != null) {
            listView.addOnScrollListener(new RecyclerView.OnScrollListener() {
                @Override
                public void onScrolled(RecyclerView recyclerView, int dx, int dy) {
                    super.onScrolled(recyclerView, dx, dy);
                    onScrollListener.onScrolled(dy);
                }
            });
        }

        return rootView;
    }

    @Override
    public void onResume() {
        super.onResume();

        rebuildList();
    }

    public void rebuildList() {
        // Add elements to the list
        mAdapter.rebuildList(mCurrentGroup);
        assignListToNodeAdapter(listView);
    }

    protected void assignListToNodeAdapter(RecyclerView recyclerView) {
        recyclerView.setScrollBarStyle(View.SCROLLBARS_INSIDE_INSET);
        recyclerView.setLayoutManager(new LinearLayoutManager(getContext()));
        recyclerView.setAdapter(mAdapter);
    }

    @Override
    public void onSortSelected(SortNodeEnum sortNodeEnum, boolean ascending, boolean groupsBefore, boolean recycleBinBottom) {
        // Toggle setting
        SharedPreferences.Editor editor = prefs.edit();
        editor.putString(getString(R.string.sort_node_key), sortNodeEnum.name());
        editor.putBoolean(getString(R.string.sort_ascending_key), ascending);
        editor.putBoolean(getString(R.string.sort_group_before_key), groupsBefore);
        editor.putBoolean(getString(R.string.sort_recycle_bin_bottom_key), recycleBinBottom);
        editor.apply();

        // Tell the adapter to refresh it's list
        mAdapter.notifyChangeSort(sortNodeEnum, ascending, groupsBefore);
        mAdapter.rebuildList(mCurrentGroup);
    }

    @Override
    public void onCreateOptionsMenu(Menu menu, MenuInflater inflater) {
        inflater.inflate(R.menu.tree, menu);

        super.onCreateOptionsMenu(menu, inflater);
    }

    @Override
    public boolean onOptionsItemSelected(MenuItem item) {
        switch ( item.getItemId() ) {

            case R.id.menu_sort:
                SortDialogFragment sortDialogFragment;

                PwDatabase database = App.getDB().getPwDatabase();
                /*
                // TODO Recycle bin bottom
                if (database.isRecycleBinAvailable() && database.isRecycleBinEnabled()) {
                    sortDialogFragment =
                            SortDialogFragment.getInstance(
                                    PrefsUtil.getListSort(this),
                                    PrefsUtil.getAscendingSort(this),
                                    PrefsUtil.getGroupsBeforeSort(this),
                                    PrefsUtil.getRecycleBinBottomSort(this));
                } else {
                */
                sortDialogFragment =
                        SortDialogFragment.getInstance(
                                PreferencesUtil.getListSort(getContext()),
                                PreferencesUtil.getAscendingSort(getContext()),
                                PreferencesUtil.getGroupsBeforeSort(getContext()));
                //}

                sortDialogFragment.show(getChildFragmentManager(), "sortDialog");
                return true;

            default:
                return super.onOptionsItemSelected(item);
        }
    }

    @Override
    public void onActivityResult(int requestCode, int resultCode, Intent data) {
        super.onActivityResult(requestCode, resultCode, data);

        switch (requestCode) {
            case EntryEditActivity.ADD_OR_UPDATE_ENTRY_REQUEST_CODE:
                if (resultCode == EntryEditActivity.ADD_ENTRY_RESULT_CODE ||
                        resultCode == EntryEditActivity.UPDATE_ENTRY_RESULT_CODE) {
                    PwNode newNode = data.getParcelableExtra(EntryEditActivity.ADD_OR_UPDATE_ENTRY_KEY);
                    if (newNode != null) {
                        if (resultCode == EntryEditActivity.ADD_ENTRY_RESULT_CODE)
                            mAdapter.addNode(newNode);
                        if (resultCode == EntryEditActivity.UPDATE_ENTRY_RESULT_CODE) {
                            //mAdapter.updateLastNodeRegister(newNode);
                            mAdapter.rebuildList(mCurrentGroup);
                        }
                    } else {
                        Log.e(this.getClass().getName(), "New node can be retrieve in Activity Result");
                    }
                }
                break;
        }
    }

    public boolean isEmpty() {
        return mAdapter == null || mAdapter.getItemCount() <= 0;
    }

    public void addNode(PwNode newNode) {
        mAdapter.addNode(newNode);
    }

    public void updateNode(PwNode oldNode, PwNode newNode) {
        mAdapter.updateNode(oldNode, newNode);
    }

    public void removeNode(PwNode pwNode) {
        mAdapter.removeNode(pwNode);
    }

    public PwGroup getMainGroup() {
        return mCurrentGroup;
    }

    public interface OnScrollListener {

        /**
         * Callback method to be invoked when the RecyclerView has been scrolled. This will be
         * called after the scroll has completed.
         *
         * @param dy The amount of vertical scroll.
         */
        void onScrolled(int dy);
    }
}<|MERGE_RESOLUTION|>--- conflicted
+++ resolved
@@ -59,20 +59,6 @@
         return listNodesFragment;
     }
 
-<<<<<<< HEAD
-=======
-    public static ListNodesFragment newInstance(PwGroupId groupId, boolean readOnly) {
-        Bundle bundle=new Bundle();
-        if (groupId != null) {
-            bundle.putParcelable(GROUP_ID_KEY, groupId);
-        }
-        ReadOnlyHelper.putReadOnlyInBundle(bundle, readOnly);
-        ListNodesFragment listNodesFragment = new ListNodesFragment();
-        listNodesFragment.setArguments(bundle);
-        return listNodesFragment;
-    }
-
->>>>>>> 92fb2212
     @Override
     public void onAttach(Context context) {
         super.onAttach(context);
@@ -108,6 +94,8 @@
         if ( getActivity() != null ) {
             setHasOptionsMenu(true);
 
+            readOnly = ReadOnlyHelper.retrieveReadOnlyFromInstanceStateOrArguments(savedInstanceState, getArguments());
+
             if (getArguments() != null) {
                 // Contains all the group in element
                 if (getArguments().containsKey(GROUP_KEY)) {
@@ -115,15 +103,7 @@
                 }
             }
 
-<<<<<<< HEAD
-            mAdapter = new NodeAdapter(getContextThemed(), getActivity().getMenuInflater());
-=======
-        readOnly = ReadOnlyHelper.retrieveReadOnlyFromInstanceStateOrArguments(savedInstanceState, getArguments());
-
-        mCurrentGroup = initCurrentGroup();
-        if (getActivity() != null) {
             mAdapter = new NodeAdapter(getContextThemed(), getActivity().getMenuInflater(), readOnly);
->>>>>>> 92fb2212
             mAdapter.setOnNodeClickListener(nodeClickCallback);
 
             if (nodeMenuListener != null) {
@@ -132,43 +112,12 @@
             }
             prefs = PreferenceManager.getDefaultSharedPreferences(getContext());
         }
-<<<<<<< HEAD
-=======
-
-        prefs = PreferenceManager.getDefaultSharedPreferences(getContext());
     }
 
     @Override
     public void onSaveInstanceState(@NonNull Bundle outState) {
         ReadOnlyHelper.onSaveInstanceState(outState, readOnly);
         super.onSaveInstanceState(outState);
-    }
-
-    protected PwGroup initCurrentGroup() {
-
-        Database db = App.getDB();
-        PwGroup root = db.getPwDatabase().getRootGroup();
-
-        PwGroup currentGroup = null;
-        if (getArguments() != null) {
-            // Contains all the group in element
-            if (getArguments().containsKey(GROUP_KEY)) {
-                currentGroup = getArguments().getParcelable(GROUP_KEY);
-            }
-            // Contains only the group id, so the group must be retrieve
-            if (getArguments().containsKey(GROUP_ID_KEY)) {
-                PwGroupId pwGroupId = getArguments().getParcelable(GROUP_ID_KEY);
-                if ( pwGroupId != null )
-                    currentGroup = db.getPwDatabase().getGroupByGroupId(pwGroupId);
-            }
-        }
-
-        if ( currentGroup == null ) {
-            currentGroup = root;
-        }
-
-        return currentGroup;
->>>>>>> 92fb2212
     }
 
     @Nullable
