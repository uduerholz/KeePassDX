--- conflicted
+++ resolved
@@ -674,16 +674,11 @@
 
     private fun updateEntryWithSearchInfo(database: Database, entry: Entry, searchInfo: SearchInfo) {
         val newEntry = Entry(entry)
-<<<<<<< HEAD
-        newEntry.setEntryInfo(database, newEntry.getEntryInfo(database, true).apply {
-            saveSearchInfo(database, searchInfo)
-=======
-        newEntry.setEntryInfo(mDatabase, newEntry.getEntryInfo(mDatabase,
+        newEntry.setEntryInfo(database, newEntry.getEntryInfo(database,
             raw = true,
             removeTemplateConfiguration = false
         ).apply {
-            saveSearchInfo(mDatabase, searchInfo)
->>>>>>> 96d2edb6
+            saveSearchInfo(database, searchInfo)
         })
         updateEntry(entry, newEntry)
     }
