/*
 * Copyright 2019 Jeremy Jamet / Kunzisoft.
 *     
 * This file is part of KeePass DX.
 *
 *  KeePass DX is free software: you can redistribute it and/or modify
 *  it under the terms of the GNU General Public License as published by
 *  the Free Software Foundation, either version 3 of the License, or
 *  (at your option) any later version.
 *
 *  KeePass DX is distributed in the hope that it will be useful,
 *  but WITHOUT ANY WARRANTY; without even the implied warranty of
 *  MERCHANTABILITY or FITNESS FOR A PARTICULAR PURPOSE.  See the
 *  GNU General Public License for more details.
 *
 *  You should have received a copy of the GNU General Public License
 *  along with KeePass DX.  If not, see <http://www.gnu.org/licenses/>.
 */
package com.kunzisoft.keepass.activities

import android.app.Activity
import android.content.Intent
import android.graphics.Color
import android.graphics.drawable.ColorDrawable
import android.os.Bundle
import android.os.Handler
import com.google.android.material.appbar.CollapsingToolbarLayout
import androidx.appcompat.app.AlertDialog
import androidx.appcompat.widget.Toolbar
import android.util.Log
import android.view.Menu
import android.view.MenuItem
import android.view.View
import android.widget.ImageView
import android.widget.Toast
import com.kunzisoft.keepass.R
import com.kunzisoft.keepass.activities.helpers.ReadOnlyHelper
import com.kunzisoft.keepass.activities.lock.LockingHideActivity
import com.kunzisoft.keepass.database.element.Database
import com.kunzisoft.keepass.database.element.EntryVersioned
import com.kunzisoft.keepass.database.element.PwNodeId
import com.kunzisoft.keepass.education.EntryActivityEducation
import com.kunzisoft.keepass.icons.assignDatabaseIcon
import com.kunzisoft.keepass.magikeyboard.MagikIME
import com.kunzisoft.keepass.notifications.ClipboardEntryNotificationService
import com.kunzisoft.keepass.settings.PreferencesUtil
import com.kunzisoft.keepass.settings.SettingsAutofillActivity
import com.kunzisoft.keepass.timeout.ClipboardHelper
import com.kunzisoft.keepass.timeout.TimeoutHelper
import com.kunzisoft.keepass.utils.MenuUtil
import com.kunzisoft.keepass.utils.UriUtil
import com.kunzisoft.keepass.view.EntryContentsView
<<<<<<< HEAD
import java.util.*
=======
import com.kunzisoft.keepass.totp.TotpSettings
>>>>>>> da49c9c0

class EntryActivity : LockingHideActivity() {

    private var collapsingToolbarLayout: CollapsingToolbarLayout? = null
    private var titleIconView: ImageView? = null
    private var historyView: View? = null
    private var entryContentsView: EntryContentsView? = null
    private var toolbar: Toolbar? = null

    private var mDatabase: Database? = null

    private var mEntry: EntryVersioned? = null
    private var mIsHistory: Boolean = false

    private var mShowPassword: Boolean = false
    private var mTotpSettings: TotpSettings? = null

    private var clipboardHelper: ClipboardHelper? = null
    private var firstLaunchOfActivity: Boolean = false

    private var iconColor: Int = 0

    override fun onCreate(savedInstanceState: Bundle?) {
        super.onCreate(savedInstanceState)

        setContentView(R.layout.activity_entry)

        toolbar = findViewById(R.id.toolbar)
        setSupportActionBar(toolbar)
        supportActionBar?.setDisplayHomeAsUpEnabled(true)
        supportActionBar?.setDisplayShowHomeEnabled(true)

        mDatabase = Database.getInstance()
        mReadOnly = mDatabase!!.isReadOnly || mReadOnly

        mShowPassword = !PreferencesUtil.isPasswordMask(this)

<<<<<<< HEAD
=======
        // Get Entry from UUID
        try {
            val keyEntry: PwNodeId<*> = intent.getParcelableExtra(KEY_ENTRY)
            mEntry = currentDatabase.getEntryById(keyEntry)
        } catch (e: ClassCastException) {
            Log.e(TAG, "Unable to retrieve the entry key")
        }

        if (mEntry == null) {
            Toast.makeText(this, R.string.entry_not_found, Toast.LENGTH_LONG).show()
            finish()
            return
        }

        // Update last access time.
        mEntry?.touch(modified = false, touchParents = false)

        // Init TOTP
        mTotpSettings = TotpSettings(mEntry)

>>>>>>> da49c9c0
        // Retrieve the textColor to tint the icon
        val taIconColor = theme.obtainStyledAttributes(intArrayOf(R.attr.colorAccent))
        iconColor = taIconColor.getColor(0, Color.BLACK)
        taIconColor.recycle()

        // Refresh Menu contents in case onCreateMenuOptions was called before mEntry was set
        invalidateOptionsMenu()

        // Get views
        collapsingToolbarLayout = findViewById(R.id.toolbar_layout)
        titleIconView = findViewById(R.id.entry_icon)
        historyView = findViewById(R.id.history_container)
        entryContentsView = findViewById(R.id.entry_contents)
        entryContentsView?.applyFontVisibilityToFields(PreferencesUtil.fieldFontIsInVisibility(this))

        // Init the clipboard helper
        clipboardHelper = ClipboardHelper(this)
        firstLaunchOfActivity = true
    }

    override fun onResume() {
        super.onResume()

        // Get Entry from UUID
        try {
            val keyEntry: PwNodeId<UUID> = intent.getParcelableExtra(KEY_ENTRY)
            mEntry = mDatabase?.getEntryById(keyEntry)
        } catch (e: ClassCastException) {
            Log.e(TAG, "Unable to retrieve the entry key")
        }

        val historyPosition = intent.getIntExtra(KEY_ENTRY_HISTORY_POSITION, -1)
        if (historyPosition >= 0) {
            mIsHistory = true
            mEntry = mEntry?.getHistory()?.get(historyPosition)
        }

        if (mEntry == null) {
            Toast.makeText(this, R.string.entry_not_found, Toast.LENGTH_LONG).show()
            finish()
            return
        }

        // Update last access time.
        mEntry?.touch(modified = false, touchParents = false)

        mEntry?.let { entry ->
            // Fill data in resume to update from EntryEditActivity
            fillEntryDataInContentsView(entry)
            // Refresh Menu
            invalidateOptionsMenu()

            val entryInfo = entry.getEntryInfo(Database.getInstance())

            // Manage entry copy to start notification if allowed
            if (firstLaunchOfActivity) {
                // Manage entry to launch copying notification if allowed
                ClipboardEntryNotificationService.launchNotificationIfAllowed(this, entryInfo)
                // Manage entry to populate Magikeyboard and launch keyboard notification if allowed
                if (PreferencesUtil.isKeyboardEntrySelectionEnable(this)) {
                    MagikIME.addEntryAndLaunchNotificationIfAllowed(this, entryInfo)
                }
            }
        }

        firstLaunchOfActivity = false
    }

    private fun fillEntryDataInContentsView(entry: EntryVersioned) {

        val database = Database.getInstance()
        database.startManageEntry(entry)
        // Assign title icon
        titleIconView?.assignDatabaseIcon(database.drawFactory, entry.icon, iconColor)

        // Assign title text
        val entryTitle = entry.title
        collapsingToolbarLayout?.title = entryTitle
        toolbar?.title = entryTitle

        // Assign basic fields
        entryContentsView?.assignUserName(entry.username)
        entryContentsView?.assignUserNameCopyListener(View.OnClickListener {
            database.startManageEntry(entry)
            clipboardHelper?.timeoutCopyToClipboard(entry.username,
                            getString(R.string.copy_field,
                            getString(R.string.entry_user_name)))
            database.stopManageEntry(entry)
        })

        val isFirstTimeAskAllowCopyPasswordAndProtectedFields =
                PreferencesUtil.isFirstTimeAskAllowCopyPasswordAndProtectedFields(this)
        val allowCopyPasswordAndProtectedFields =
                PreferencesUtil.allowCopyPasswordAndProtectedFields(this)

        val showWarningClipboardDialogOnClickListener = View.OnClickListener {
            AlertDialog.Builder(this@EntryActivity)
                    .setMessage(getString(R.string.allow_copy_password_warning) +
                            "\n\n" +
                            getString(R.string.clipboard_warning))
                    .create().apply {
                        setButton(AlertDialog.BUTTON_POSITIVE, getText(R.string.enable)) {dialog, _ ->
                            PreferencesUtil.setAllowCopyPasswordAndProtectedFields(this@EntryActivity, true)
                            dialog.dismiss()
                            fillEntryDataInContentsView(entry)
                        }
                        setButton(AlertDialog.BUTTON_NEGATIVE, getText(R.string.disable)) { dialog, _ ->
                            PreferencesUtil.setAllowCopyPasswordAndProtectedFields(this@EntryActivity, false)
                            dialog.dismiss()
                            fillEntryDataInContentsView(entry)
                        }
                        show()
                    }
        }

        entryContentsView?.assignPassword(entry.password, allowCopyPasswordAndProtectedFields)
        if (allowCopyPasswordAndProtectedFields) {
            entryContentsView?.assignPasswordCopyListener(View.OnClickListener {
                database.startManageEntry(entry)
                clipboardHelper?.timeoutCopyToClipboard(entry.password,
                                getString(R.string.copy_field,
                                getString(R.string.entry_password)))
                database.stopManageEntry(entry)
            })
        } else {
            // If dialog not already shown
            if (isFirstTimeAskAllowCopyPasswordAndProtectedFields) {
                entryContentsView?.assignPasswordCopyListener(showWarningClipboardDialogOnClickListener)
            } else {
                entryContentsView?.assignPasswordCopyListener(null)
            }
        }

        mTotpSettings?.let { totpSettings ->
            entryContentsView?.assignTotp(totpSettings, View.OnClickListener {
                clipboardHelper?.timeoutCopyToClipboard(
                        totpSettings.token,
                        getString(R.string.copy_field, getString(R.string.entry_totp))
                )
            })
        }

        entryContentsView?.assignURL(entry.url)
        entryContentsView?.assignComment(entry.notes)

        // Assign custom fields
        if (entry.allowCustomFields()) {
            entryContentsView?.clearExtraFields()

            for (element in entry.customFields.entries) {
                val label = element.key
                val value = element.value

                val allowCopyProtectedField = !value.isProtected || allowCopyPasswordAndProtectedFields
                if (allowCopyProtectedField) {
                    entryContentsView?.addExtraField(label, value, allowCopyProtectedField, View.OnClickListener {
                        clipboardHelper?.timeoutCopyToClipboard(
                                value.toString(),
                                getString(R.string.copy_field, label)
                        )
                    })
                } else {
                    // If dialog not already shown
                    if (isFirstTimeAskAllowCopyPasswordAndProtectedFields) {
                        entryContentsView?.addExtraField(label, value, allowCopyProtectedField, showWarningClipboardDialogOnClickListener)
                    } else {
                        entryContentsView?.addExtraField(label, value, allowCopyProtectedField, null)
                    }
                }
            }
        }
        entryContentsView?.setHiddenPasswordStyle(!mShowPassword)

        // Assign dates
        entryContentsView?.assignCreationDate(entry.creationTime)
        entryContentsView?.assignModificationDate(entry.lastModificationTime)
        entryContentsView?.assignLastAccessDate(entry.lastAccessTime)
        entryContentsView?.setExpires(entry.isCurrentlyExpires)
        if (entry.expires) {
            entryContentsView?.assignExpiresDate(entry.expiryTime)
        } else {
            entryContentsView?.assignExpiresDate(getString(R.string.never))
        }

        // Assign special data
        entryContentsView?.assignUUID(entry.nodeId.id)

        // Manage history
        historyView?.visibility = if (mIsHistory) View.VISIBLE else View.GONE
        if (mIsHistory) {
            val taColorAccent = theme.obtainStyledAttributes(intArrayOf(R.attr.colorAccent))
            collapsingToolbarLayout?.contentScrim = ColorDrawable(taColorAccent.getColor(0, Color.BLACK))
            taColorAccent.recycle()
        }
        val entryHistory = entry.getHistory()
        // isMainEntry = not an history
        val showHistoryView = entryHistory.isNotEmpty()
        entryContentsView?.showHistory(showHistoryView)
        if (showHistoryView) {
            entryContentsView?.assignHistory(entryHistory)
            entryContentsView?.onHistoryClick { historyItem, position ->
                launch(this, historyItem, true, position)
            }
        }

        database.stopManageEntry(entry)
    }

    override fun onActivityResult(requestCode: Int, resultCode: Int, data: Intent?) {
        super.onActivityResult(requestCode, resultCode, data)
        when (requestCode) {
            EntryEditActivity.ADD_OR_UPDATE_ENTRY_REQUEST_CODE ->
                // Not directly get the entry from intent data but from database
                mEntry?.let {
                    fillEntryDataInContentsView(it)
                }
        }
    }

    private fun changeShowPasswordIcon(togglePassword: MenuItem?) {
        if (mShowPassword) {
            togglePassword?.setTitle(R.string.menu_hide_password)
            togglePassword?.setIcon(R.drawable.ic_visibility_off_white_24dp)
        } else {
            togglePassword?.setTitle(R.string.menu_showpass)
            togglePassword?.setIcon(R.drawable.ic_visibility_white_24dp)
        }
    }

    override fun onCreateOptionsMenu(menu: Menu): Boolean {
        super.onCreateOptionsMenu(menu)

        val inflater = menuInflater
        MenuUtil.contributionMenuInflater(inflater, menu)
        inflater.inflate(R.menu.entry, menu)
        inflater.inflate(R.menu.database_lock, menu)

        if (mReadOnly) {
            menu.findItem(R.id.menu_edit)?.isVisible = false
        }

        val togglePassword = menu.findItem(R.id.menu_toggle_pass)
        entryContentsView?.let {
            if (it.isPasswordPresent || it.atLeastOneFieldProtectedPresent()) {
                changeShowPasswordIcon(togglePassword)
            } else {
                togglePassword?.isVisible = false
            }
        }

        val gotoUrl = menu.findItem(R.id.menu_goto_url)
        gotoUrl?.apply {
            // In API >= 11 onCreateOptionsMenu may be called before onCreate completes
            // so mEntry may not be set
            if (mEntry == null) {
                isVisible = false
            } else {
                if (mEntry?.url?.isEmpty() != false) {
                    // disable button if url is not available
                    isVisible = false
                }
            }
        }

        // Show education views
        Handler().post { performedNextEducation(EntryActivityEducation(this), menu) }

        return true
    }

    private fun performedNextEducation(entryActivityEducation: EntryActivityEducation,
                                       menu: Menu) {
        val entryCopyEducationPerformed = entryContentsView?.isUserNamePresent == true
                && entryActivityEducation.checkAndPerformedEntryCopyEducation(
                        findViewById(R.id.entry_user_name_action_image),
                        {
                            clipboardHelper?.timeoutCopyToClipboard(mEntry!!.username,
                                    getString(R.string.copy_field,
                                            getString(R.string.entry_user_name)))
                        },
                        {
                            // Launch autofill settings
                            startActivity(Intent(this@EntryActivity, SettingsAutofillActivity::class.java))
                        })

        if (!entryCopyEducationPerformed) {
            // entryEditEducationPerformed
            toolbar?.findViewById<View>(R.id.menu_edit) != null && entryActivityEducation.checkAndPerformedEntryEditEducation(
                            toolbar!!.findViewById(R.id.menu_edit),
                            {
                                onOptionsItemSelected(menu.findItem(R.id.menu_edit))
                            },
                            {
                                // Open Keepass doc to create field references
                                startActivity(Intent(Intent.ACTION_VIEW,
                                        UriUtil.parse(getString(R.string.field_references_url))))
                            })
        }
    }

    override fun onOptionsItemSelected(item: MenuItem): Boolean {
        when (item.itemId) {
            R.id.menu_contribute -> {
                MenuUtil.onContributionItemSelected(this)
                return true
            }

            R.id.menu_toggle_pass -> {
                mShowPassword = !mShowPassword
                changeShowPasswordIcon(item)
                entryContentsView?.setHiddenPasswordStyle(!mShowPassword)
                return true
            }

            R.id.menu_edit -> {
                mEntry?.let {
                    EntryEditActivity.launch(this@EntryActivity, it)
                }
                return true
            }

            R.id.menu_goto_url -> {
                var url: String = mEntry?.url ?: ""

                // Default http:// if no protocol specified
                if (!url.contains("://")) {
                    url = "http://$url"
                }

                UriUtil.gotoUrl(this, url)

                return true
            }

            R.id.menu_lock -> {
                lockAndExit()
                return true
            }

            android.R.id.home -> finish() // close this activity and return to preview activity (if there is any)
        }

        return super.onOptionsItemSelected(item)
    }


    override fun finish() {
        // Transit data in previous Activity after an update
        /*
		TODO Slowdown when add entry as result
        Intent intent = new Intent();
        intent.putExtra(EntryEditActivity.ADD_OR_UPDATE_ENTRY_KEY, mEntry);
        onFinish(EntryEditActivity.UPDATE_ENTRY_RESULT_CODE, intent);
        */
        super.finish()
    }

    companion object {
        private val TAG = EntryActivity::class.java.name

        const val KEY_ENTRY = "KEY_ENTRY"
        const val KEY_ENTRY_HISTORY_POSITION = "KEY_ENTRY_HISTORY_POSITION"

        fun launch(activity: Activity, entry: EntryVersioned, readOnly: Boolean, historyPosition: Int? = null) {
            if (TimeoutHelper.checkTimeAndLockIfTimeout(activity)) {
                val intent = Intent(activity, EntryActivity::class.java)
                intent.putExtra(KEY_ENTRY, entry.nodeId)
                ReadOnlyHelper.putReadOnlyInIntent(intent, readOnly)
                if (historyPosition != null)
                    intent.putExtra(KEY_ENTRY_HISTORY_POSITION, historyPosition)
                activity.startActivityForResult(intent, EntryEditActivity.ADD_OR_UPDATE_ENTRY_REQUEST_CODE)
            }
        }
    }
}<|MERGE_RESOLUTION|>--- conflicted
+++ resolved
@@ -50,11 +50,8 @@
 import com.kunzisoft.keepass.utils.MenuUtil
 import com.kunzisoft.keepass.utils.UriUtil
 import com.kunzisoft.keepass.view.EntryContentsView
-<<<<<<< HEAD
+import com.kunzisoft.keepass.totp.TotpSettings
 import java.util.*
-=======
-import com.kunzisoft.keepass.totp.TotpSettings
->>>>>>> da49c9c0
 
 class EntryActivity : LockingHideActivity() {
 
@@ -92,29 +89,6 @@
 
         mShowPassword = !PreferencesUtil.isPasswordMask(this)
 
-<<<<<<< HEAD
-=======
-        // Get Entry from UUID
-        try {
-            val keyEntry: PwNodeId<*> = intent.getParcelableExtra(KEY_ENTRY)
-            mEntry = currentDatabase.getEntryById(keyEntry)
-        } catch (e: ClassCastException) {
-            Log.e(TAG, "Unable to retrieve the entry key")
-        }
-
-        if (mEntry == null) {
-            Toast.makeText(this, R.string.entry_not_found, Toast.LENGTH_LONG).show()
-            finish()
-            return
-        }
-
-        // Update last access time.
-        mEntry?.touch(modified = false, touchParents = false)
-
-        // Init TOTP
-        mTotpSettings = TotpSettings(mEntry)
-
->>>>>>> da49c9c0
         // Retrieve the textColor to tint the icon
         val taIconColor = theme.obtainStyledAttributes(intArrayOf(R.attr.colorAccent))
         iconColor = taIconColor.getColor(0, Color.BLACK)
@@ -178,6 +152,9 @@
                     MagikIME.addEntryAndLaunchNotificationIfAllowed(this, entryInfo)
                 }
             }
+
+            // Init TOTP
+            mTotpSettings = TotpSettings(entry)
         }
 
         firstLaunchOfActivity = false
