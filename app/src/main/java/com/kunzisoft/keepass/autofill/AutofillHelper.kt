/*
 * Copyright 2019 Jeremy Jamet / Kunzisoft.
 *
 * This file is part of KeePassDX.
 *
 *  KeePassDX is free software: you can redistribute it and/or modify
 *  it under the terms of the GNU General Public License as published by
 *  the Free Software Foundation, either version 3 of the License, or
 *  (at your option) any later version.
 *
 *  KeePassDX is distributed in the hope that it will be useful,
 *  but WITHOUT ANY WARRANTY; without even the implied warranty of
 *  MERCHANTABILITY or FITNESS FOR A PARTICULAR PURPOSE.  See the
 *  GNU General Public License for more details.
 *
 *  You should have received a copy of the GNU General Public License
 *  along with KeePassDX.  If not, see <http://www.gnu.org/licenses/>.
 *
 */
package com.kunzisoft.keepass.autofill

import android.annotation.SuppressLint
import android.app.Activity
import android.app.PendingIntent
import android.app.assist.AssistStructure
import android.content.Context
import android.content.Intent
import android.graphics.BlendMode
import android.graphics.drawable.Icon
import android.os.Build
import android.service.autofill.Dataset
import android.service.autofill.FillResponse
import android.service.autofill.InlinePresentation
import android.util.Log
import android.view.autofill.AutofillManager
import android.view.autofill.AutofillValue
import android.view.inputmethod.InlineSuggestionsRequest
import android.widget.RemoteViews
import android.widget.Toast
import androidx.annotation.RequiresApi
import androidx.autofill.inline.UiVersions
import androidx.autofill.inline.v1.InlineSuggestionUi
import androidx.core.content.ContextCompat
import com.kunzisoft.keepass.R
import com.kunzisoft.keepass.activities.helpers.EntrySelectionHelper
import com.kunzisoft.keepass.activities.helpers.SpecialMode
import com.kunzisoft.keepass.database.element.Database
import com.kunzisoft.keepass.database.element.icon.IconImage
import com.kunzisoft.keepass.model.EntryInfo
import com.kunzisoft.keepass.model.SearchInfo
import com.kunzisoft.keepass.database.element.template.TemplateField
import com.kunzisoft.keepass.settings.AutofillSettingsActivity
import com.kunzisoft.keepass.settings.PreferencesUtil
import java.util.*
import kotlin.collections.ArrayList


@RequiresApi(api = Build.VERSION_CODES.O)
object AutofillHelper {

    private const val AUTOFILL_RESPONSE_REQUEST_CODE = 8165

    private const val EXTRA_ASSIST_STRUCTURE = AutofillManager.EXTRA_ASSIST_STRUCTURE
    const val EXTRA_INLINE_SUGGESTIONS_REQUEST = "com.kunzisoft.keepass.autofill.INLINE_SUGGESTIONS_REQUEST"

    fun retrieveAutofillComponent(intent: Intent?): AutofillComponent? {
        intent?.getParcelableExtra<AssistStructure?>(EXTRA_ASSIST_STRUCTURE)?.let { assistStructure ->
            return if (Build.VERSION.SDK_INT >= Build.VERSION_CODES.R) {
                AutofillComponent(assistStructure,
                        intent.getParcelableExtra(EXTRA_INLINE_SUGGESTIONS_REQUEST))
            } else {
                AutofillComponent(assistStructure, null)
            }
        }
        return null
    }

    private fun makeEntryTitle(entryInfo: EntryInfo): String {
        if (entryInfo.title.isNotEmpty() && entryInfo.username.isNotEmpty())
            return String.format("%s (%s)", entryInfo.title, entryInfo.username)
        if (entryInfo.title.isNotEmpty())
            return entryInfo.title
        if (entryInfo.url.isNotEmpty())
            return entryInfo.url
        if (entryInfo.username.isNotEmpty())
            return entryInfo.username
        return ""
    }

    private fun newRemoteViews(context: Context,
                               database: Database,
                               remoteViewsText: String,
                               remoteViewsIcon: IconImage? = null): RemoteViews {
        val presentation = RemoteViews(context.packageName, R.layout.item_autofill_entry)
        presentation.setTextViewText(R.id.autofill_entry_text, remoteViewsText)
        if (remoteViewsIcon != null) {
            try {
                database.iconDrawableFactory.getBitmapFromIcon(context,
                        remoteViewsIcon, ContextCompat.getColor(context, R.color.green))?.let { bitmap ->
                    presentation.setImageViewBitmap(R.id.autofill_entry_icon, bitmap)
                }
            } catch (e: Exception) {
                Log.e(RemoteViews::class.java.name, "Unable to assign icon in remote view", e)
            }
        }
        return presentation
    }

    private fun buildDataset(context: Context,
<<<<<<< HEAD
=======
                             database: Database,
>>>>>>> 8d83a0a8
                             entryInfo: EntryInfo,
                             struct: StructureParser.Result,
                             inlinePresentation: InlinePresentation?): Dataset? {
        val title = makeEntryTitle(entryInfo)
        val views = newRemoteViews(context, database, title, entryInfo.icon)
        val builder = Dataset.Builder(views)
        builder.setId(entryInfo.id)

        struct.usernameId?.let { usernameId ->
            builder.setValue(usernameId, AutofillValue.forText(entryInfo.username))
        }
        struct.passwordId?.let { passwordId ->
            builder.setValue(passwordId, AutofillValue.forText(entryInfo.password))
        }

        if (entryInfo.expires) {
            // get month (month in database entry is stored as String in the format MM)
            val month = entryInfo.expiryTime.getMonthInt()
            // get year (year in database entry is stored as String in the format YY)
            val year = entryInfo.expiryTime.getYearInt()

            struct.ccExpDateId?.let {
                if (struct.isWebView) {
                    // set date string as defined in https://html.spec.whatwg.org
                    val dateString = "$year\u002D$month"
                    builder.setValue(it, AutofillValue.forText(dateString))
                } else {
                    val calendar = Calendar.getInstance()
                    calendar.clear()
                    calendar[Calendar.YEAR] = year
                    // Month value is 0-based. e.g., 0 for January
                    calendar[Calendar.MONTH] = month - 1
                    val date = calendar.timeInMillis
                    builder.setValue(it, AutofillValue.forDate(date))
                }
            }
            struct.ccExpDateMonthId?.let {
                if (struct.isWebView) {
                    builder.setValue(it, AutofillValue.forText(month.toString()))
                } else {
                    if (struct.ccExpMonthOptions != null) {
                        // index starts at 0
                        builder.setValue(it, AutofillValue.forList(month - 1))
                    } else {
                        builder.setValue(it, AutofillValue.forText(month.toString()))
                    }
                }
            }
            struct.ccExpDateYearId?.let {
                var autofillValue: AutofillValue? = null

                struct.ccExpYearOptions?.let { options ->
                    var yearIndex = options.indexOf(year.toString().substring(0, 2))

                    if (yearIndex == -1) {
                        yearIndex = options.indexOf(year.toString())
                    }
                    if (yearIndex != -1) {
                        autofillValue = AutofillValue.forList(yearIndex)
                        builder.setValue(it, autofillValue)
                    }
                }

                if (autofillValue == null) {
                    builder.setValue(it, AutofillValue.forText(year.toString()))
                }
            }
        }
        for (field in entryInfo.customFields) {
            if (field.name == TemplateField.CREDIT_CARD_CARDHOLDER) {
                struct.ccNameId?.let { ccNameId ->
                    builder.setValue(ccNameId, AutofillValue.forText(field.protectedValue.stringValue))
                }
            }
            if (field.name == TemplateField.CREDIT_CARD_NUMBER) {
                struct.ccnId?.let { ccnId ->
                    builder.setValue(ccnId, AutofillValue.forText(field.protectedValue.stringValue))
                }
            }
            if (field.name == TemplateField.CREDIT_CARD_CVV) {
                struct.cvvId?.let { cvvId ->
                    builder.setValue(cvvId, AutofillValue.forText(field.protectedValue.stringValue))
                }
            }
        }

        if (Build.VERSION.SDK_INT >= Build.VERSION_CODES.R) {
            inlinePresentation?.let {
                builder.setInlinePresentation(it)
            }
        }

        return try {
            builder.build()
        } catch (e: Exception) {
            // at least one value must be set
            null
        }
    }

    /**
     * Method to assign a drawable to a new icon from a database icon
     */
    private fun buildIconFromEntry(context: Context,
                                   database: Database,
                                   entryInfo: EntryInfo): Icon? {
        try {
            database.iconDrawableFactory.getBitmapFromIcon(context,
                    entryInfo.icon, ContextCompat.getColor(context, R.color.green))?.let { bitmap ->
                return Icon.createWithBitmap(bitmap)
            }
        } catch (e: Exception) {
            Log.e(RemoteViews::class.java.name, "Unable to assign icon in remote view", e)
        }
        return null
    }

    @RequiresApi(Build.VERSION_CODES.R)
    @SuppressLint("RestrictedApi")
    private fun buildInlinePresentationForEntry(context: Context,
                                                database: Database,
                                                inlineSuggestionsRequest: InlineSuggestionsRequest,
                                                positionItem: Int,
                                                entryInfo: EntryInfo): InlinePresentation? {
        val inlinePresentationSpecs = inlineSuggestionsRequest.inlinePresentationSpecs
        val maxSuggestion = inlineSuggestionsRequest.maxSuggestionCount

        if (positionItem <= maxSuggestion - 1
                && inlinePresentationSpecs.size > positionItem) {
            val inlinePresentationSpec = inlinePresentationSpecs[positionItem]

            // Make sure that the IME spec claims support for v1 UI template.
            val imeStyle = inlinePresentationSpec.style
            if (!UiVersions.getVersions(imeStyle).contains(UiVersions.INLINE_UI_VERSION_1))
                return null

            // Build the content for IME UI
            val pendingIntent = PendingIntent.getActivity(context,
                    0,
                    Intent(context, AutofillSettingsActivity::class.java),
                    0)
            return InlinePresentation(
                    InlineSuggestionUi.newContentBuilder(pendingIntent).apply {
                        setContentDescription(context.getString(R.string.autofill_sign_in_prompt))
                        setTitle(entryInfo.title)
                        setSubtitle(entryInfo.username)
                        setStartIcon(Icon.createWithResource(context, R.mipmap.ic_launcher_round).apply {
                            setTintBlendMode(BlendMode.DST)
                        })
                        buildIconFromEntry(context, database, entryInfo)?.let { icon ->
                            setEndIcon(icon.apply {
                                setTintBlendMode(BlendMode.DST)
                            })
                        }
                    }.build().slice, inlinePresentationSpec, false)
        }
        return null
    }

    fun buildResponse(context: Context,
                      database: Database,
                      entriesInfo: List<EntryInfo>,
                      parseResult: StructureParser.Result,
                      inlineSuggestionsRequest: InlineSuggestionsRequest?): FillResponse? {
        val responseBuilder = FillResponse.Builder()
        // Add Header
        if (Build.VERSION.SDK_INT >= Build.VERSION_CODES.P) {
            val packageName = context.packageName
            parseResult.webDomain?.let { webDomain ->
                responseBuilder.setHeader(RemoteViews(packageName, R.layout.item_autofill_web_domain).apply {
                    setTextViewText(R.id.autofill_web_domain_text, webDomain)
                })
            } ?: kotlin.run {
                parseResult.applicationId?.let { applicationId ->
                    responseBuilder.setHeader(RemoteViews(packageName, R.layout.item_autofill_app_id).apply {
                        setTextViewText(R.id.autofill_app_id_text, applicationId)
                    })
                }
            }
        }

        // Add inline suggestion for new IME and dataset
        entriesInfo.forEachIndexed { index, entryInfo ->
            val inlinePresentation = inlineSuggestionsRequest?.let {
                if (Build.VERSION.SDK_INT >= Build.VERSION_CODES.R) {
                    buildInlinePresentationForEntry(context, database, inlineSuggestionsRequest, index, entryInfo)
                } else {
                    null
                }
            }
<<<<<<< HEAD
            val dataSet = buildDataset(context, entryInfo, parseResult, inlinePresentation)
            dataSet?.let {
                responseBuilder.addDataset(it)
            }
        }

        return try {
            responseBuilder.build()
        } catch (e: Exception) {
            null
=======
            responseBuilder.addDataset(buildDataset(context, database, entryInfo, parseResult, inlinePresentation))
>>>>>>> 8d83a0a8
        }
    }

    /**
     * Build the Autofill response for one entry
     */
    fun buildResponseAndSetResult(activity: Activity,
                                  database: Database,
                                  entryInfo: EntryInfo) {
        buildResponseAndSetResult(activity, database, ArrayList<EntryInfo>().apply { add(entryInfo) })
    }

    /**
     * Build the Autofill response for many entry
     */
    fun buildResponseAndSetResult(activity: Activity,
                                  database: Database,
                                  entriesInfo: List<EntryInfo>) {
        if (entriesInfo.isEmpty()) {
            activity.setResult(Activity.RESULT_CANCELED)
        } else {
            var setResultOk = false
            activity.intent?.getParcelableExtra<AssistStructure>(EXTRA_ASSIST_STRUCTURE)?.let { structure ->
                StructureParser(structure).parse()?.let { result ->
                    // New Response
                    val response = if (Build.VERSION.SDK_INT >= Build.VERSION_CODES.R) {
                        val inlineSuggestionsRequest = activity.intent?.getParcelableExtra<InlineSuggestionsRequest?>(EXTRA_INLINE_SUGGESTIONS_REQUEST)
                        if (inlineSuggestionsRequest != null) {
                            Toast.makeText(activity.applicationContext, R.string.autofill_inline_suggestions_keyboard, Toast.LENGTH_SHORT).show()
                        }
                        buildResponse(activity, database, entriesInfo, result, inlineSuggestionsRequest)
                    } else {
                        buildResponse(activity, database, entriesInfo, result, null)
                    }
                    val mReplyIntent = Intent()
                    Log.d(activity.javaClass.name, "Successed Autofill auth.")
                    mReplyIntent.putExtra(
                            AutofillManager.EXTRA_AUTHENTICATION_RESULT,
                            response)
                    setResultOk = true
                    activity.setResult(Activity.RESULT_OK, mReplyIntent)
                }
            }
            if (!setResultOk) {
                Log.w(activity.javaClass.name, "Failed Autofill auth.")
                activity.setResult(Activity.RESULT_CANCELED)
            }
        }
    }

    /**
     * Utility method to start an activity with an Autofill for result
     */
    fun startActivityForAutofillResult(activity: Activity,
                                       intent: Intent,
                                       autofillComponent: AutofillComponent,
                                       searchInfo: SearchInfo?) {
        EntrySelectionHelper.addSpecialModeInIntent(intent, SpecialMode.SELECTION)
        intent.putExtra(EXTRA_ASSIST_STRUCTURE, autofillComponent.assistStructure)
        if (Build.VERSION.SDK_INT >= Build.VERSION_CODES.R
                && PreferencesUtil.isAutofillInlineSuggestionsEnable(activity)) {
            autofillComponent.inlineSuggestionsRequest?.let {
                intent.putExtra(EXTRA_INLINE_SUGGESTIONS_REQUEST, it)
            }
        }
        EntrySelectionHelper.addSearchInfoInIntent(intent, searchInfo)
        activity.startActivityForResult(intent, AUTOFILL_RESPONSE_REQUEST_CODE)
    }

    /**
     * Utility method to loop and close each activity with return data
     */
    fun onActivityResultSetResultAndFinish(activity: Activity, requestCode: Int, resultCode: Int, data: Intent?) {
        if (requestCode == AUTOFILL_RESPONSE_REQUEST_CODE) {
            if (resultCode == Activity.RESULT_OK) {
                activity.setResult(resultCode, data)
            }
            if (resultCode == Activity.RESULT_CANCELED) {
                activity.setResult(Activity.RESULT_CANCELED)
            }
            activity.finish()
        }
    }
}<|MERGE_RESOLUTION|>--- conflicted
+++ resolved
@@ -107,10 +107,7 @@
     }
 
     private fun buildDataset(context: Context,
-<<<<<<< HEAD
-=======
                              database: Database,
->>>>>>> 8d83a0a8
                              entryInfo: EntryInfo,
                              struct: StructureParser.Result,
                              inlinePresentation: InlinePresentation?): Dataset? {
@@ -301,8 +298,7 @@
                     null
                 }
             }
-<<<<<<< HEAD
-            val dataSet = buildDataset(context, entryInfo, parseResult, inlinePresentation)
+            val dataSet = buildDataset(context, database, entryInfo, parseResult, inlinePresentation)
             dataSet?.let {
                 responseBuilder.addDataset(it)
             }
@@ -312,9 +308,6 @@
             responseBuilder.build()
         } catch (e: Exception) {
             null
-=======
-            responseBuilder.addDataset(buildDataset(context, database, entryInfo, parseResult, inlinePresentation))
->>>>>>> 8d83a0a8
         }
     }
 
