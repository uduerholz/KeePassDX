--- conflicted
+++ resolved
@@ -213,19 +213,6 @@
         saveData(ctx, mUri);
     }
 
-<<<<<<< HEAD
-    public void saveData(Context ctx, Uri uri) throws IOException, PwDbOutputException {
-
-        if (uri.getScheme().equals("file")) {
-            String filename = uri.getPath();
-            File tempFile = new File(filename + ".tmp");
-            FileOutputStream fos = new FileOutputStream(tempFile);
-
-            PwDbOutput pmo = PwDbOutput.getInstance(pm, fos);
-            if (pmo != null)
-                pmo.output();
-            fos.close();
-=======
     private void saveData(Context ctx, Uri uri) throws IOException, PwDbOutputException {
         if (uri.getScheme().equals("file")) {
             String filename = uri.getPath();
@@ -243,7 +230,6 @@
                 if (fos != null)
                     fos.close();
             }
->>>>>>> a932156e
 
             // Force data to disk before continuing
             try {
@@ -269,11 +255,7 @@
                 throw new IOException("Failed to store database.");
             } finally {
                 if (os != null)
-<<<<<<< HEAD
                     os.close();
-=======
-                os.close();
->>>>>>> a932156e
             }
         }
         mUri = uri;
