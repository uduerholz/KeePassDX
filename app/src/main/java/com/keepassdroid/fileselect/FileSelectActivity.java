/*
 * Copyright 2017 Brian Pellin, Jeremy Jamet / Kunzisoft.
 *     
 * This file is part of KeePass DX.
 *
 *  KeePass DX is free software: you can redistribute it and/or modify
 *  it under the terms of the GNU General Public License as published by
 *  the Free Software Foundation, either version 2 of the License, or
 *  (at your option) any later version.
 *
 *  KeePass DX is distributed in the hope that it will be useful,
 *  but WITHOUT ANY WARRANTY; without even the implied warranty of
 *  MERCHANTABILITY or FITNESS FOR A PARTICULAR PURPOSE.  See the
 *  GNU General Public License for more details.
 *
 *  You should have received a copy of the GNU General Public License
 *  along with KeePass DX.  If not, see <http://www.gnu.org/licenses/>.
 *
 */
package com.keepassdroid.fileselect;

import android.Manifest;
import android.content.ActivityNotFoundException;
import android.content.ContentResolver;
import android.content.Intent;
import android.content.SharedPreferences;
import android.content.pm.PackageManager;
import android.net.Uri;
import android.os.Bundle;
import android.os.Environment;
import android.preference.PreferenceManager;
import android.support.v4.app.ActivityCompat;
import android.support.v4.content.ContextCompat;
import android.support.v7.widget.LinearLayoutManager;
import android.support.v7.widget.RecyclerView;
import android.support.v7.widget.Toolbar;
import android.util.Log;
import android.view.Menu;
import android.view.MenuItem;
import android.view.View;
import android.widget.EditText;
import android.widget.Toast;

import com.keepassdroid.AssignMasterKeyDialog;
import com.keepassdroid.CreateFileDialog;
import com.keepassdroid.GroupActivity;
import com.keepassdroid.PasswordActivity;
import com.keepassdroid.ProgressTask;
import com.keepassdroid.app.App;
import com.keepassdroid.compat.ContentResolverCompat;
import com.keepassdroid.compat.StorageAF;
import com.keepassdroid.database.edit.CreateDB;
import com.keepassdroid.database.edit.FileOnFinish;
import com.keepassdroid.database.exception.ContentFileNotFoundException;
import com.keepassdroid.intents.Intents;
import com.keepassdroid.stylish.StylishActivity;
import com.keepassdroid.utils.EmptyUtils;
import com.keepassdroid.utils.Interaction;
import com.keepassdroid.utils.MenuUtil;
import com.keepassdroid.utils.UriUtil;
import com.keepassdroid.utils.Util;
import com.keepassdroid.view.AssignPasswordHelper;
import com.keepassdroid.view.FileNameView;
import com.kunzisoft.keepass.R;

import java.io.File;
import java.io.FileNotFoundException;
import java.io.IOException;
import java.net.URLDecoder;

public class FileSelectActivity extends StylishActivity implements
		CreateFileDialog.DefinePathDialogListener ,
		AssignMasterKeyDialog.AssignPasswordDialogListener,
        FileSelectAdapter.FileSelectClearListener,
        FileSelectAdapter.FileInformationShowListener {

    private static final String TAG = "FileSelectActivity";

	private static final int MY_PERMISSIONS_REQUEST_EXTERNAL_STORAGE = 111;
	private RecyclerView mListFiles;
	private FileSelectAdapter mAdapter;
	private View fileListTitle;
	
	public static final int FILE_BROWSE = 1;
	public static final int GET_CONTENT = 2;
	public static final int OPEN_DOC = 3;

	private RecentFileHistory fileHistory;

	private boolean recentMode = false;
	private boolean autofillResponse = false;

	private EditText openFileNameView;

	private AssignPasswordHelper assignPasswordHelper;
	private Uri databaseUri;

	@Override
	protected void onCreate(Bundle savedInstanceState) {
		super.onCreate(savedInstanceState);

		if(getIntent().getExtras() != null) {
            autofillResponse = getIntent().getExtras().
                    getBoolean(PasswordActivity.KEY_AUTOFILL_RESPONSE, autofillResponse);
        }

		fileHistory = App.getFileHistory();

		setContentView(R.layout.file_selection);
        fileListTitle = findViewById(R.id.file_list_title);
		if (fileHistory.hasRecentFiles()) {
			recentMode = true;
		}

		Toolbar toolbar = (Toolbar) findViewById(R.id.toolbar);
		toolbar.setTitle(getString(R.string.app_name));
		setSupportActionBar(toolbar);

		mListFiles = (RecyclerView) findViewById(R.id.file_list);
		mListFiles.setLayoutManager(new LinearLayoutManager(this));

		// Open button
		View openButton = findViewById(R.id.open_database);
		openButton.setOnClickListener(new View.OnClickListener() {

			public void onClick(View v) {
				String fileName = Util.getEditText(FileSelectActivity.this,
						R.id.file_filename);
				try {
					PasswordActivity.Launch(FileSelectActivity.this, fileName, autofillResponse);
				}
				catch (ContentFileNotFoundException e) {
					Toast.makeText(FileSelectActivity.this,
							R.string.file_not_found_content, Toast.LENGTH_LONG).show();
				}
				catch (FileNotFoundException e) {
					Toast.makeText(FileSelectActivity.this,
							R.string.file_not_found, Toast.LENGTH_LONG).show();
				}
			}
		});

		// Create button
		View createButton = findViewById(R.id.create_database);
		createButton.setOnClickListener(new View.OnClickListener() {
			public void onClick(View v) {
                CreateFileDialog createFileDialog = new CreateFileDialog();
                createFileDialog.show(getSupportFragmentManager(), "createFileDialog");
			}
		});
		
		View browseButton = findViewById(R.id.browse_button);
		browseButton.setOnClickListener(new View.OnClickListener() {
			
			public void onClick(View v) {
				if (StorageAF.useStorageFramework(FileSelectActivity.this)) {
					Intent i = new Intent(StorageAF.ACTION_OPEN_DOCUMENT);
					i.addCategory(Intent.CATEGORY_OPENABLE);
					i.setType("*/*");
					i.setFlags(Intent.FLAG_GRANT_READ_URI_PERMISSION|
							Intent.FLAG_GRANT_WRITE_URI_PERMISSION|
							Intent.FLAG_GRANT_PERSISTABLE_URI_PERMISSION);
					startActivityForResult(i, OPEN_DOC);
				}
				else {
					Intent i;
                    i = new Intent(Intent.ACTION_GET_CONTENT);
					i.addCategory(Intent.CATEGORY_OPENABLE);
					i.setType("*/*");

					try {
						startActivityForResult(i, GET_CONTENT);
					} catch (ActivityNotFoundException e) {
						lookForOpenIntentsFilePicker();
					} catch (SecurityException e) {
						lookForOpenIntentsFilePicker();
					}
				}
			}
			
			private void lookForOpenIntentsFilePicker() {
				if (Interaction.isIntentAvailable(FileSelectActivity.this, Intents.OPEN_INTENTS_FILE_BROWSE)) {
					Intent i = new Intent(Intents.OPEN_INTENTS_FILE_BROWSE);
					i.setData(Uri.parse("file://" + Util.getEditText(FileSelectActivity.this, R.id.file_filename)));
					try {
						startActivityForResult(i, FILE_BROWSE);
					} catch (ActivityNotFoundException e) {
						showBrowserDialog();
					}
				} else {
					showBrowserDialog();
				}
			}
			
			private void showBrowserDialog() {
				BrowserDialog diag = new BrowserDialog(FileSelectActivity.this);
				diag.show();
			}
		});

        // Set the initial value of the filename
        openFileNameView = (EditText) findViewById(R.id.file_filename);
        String defaultPath = Environment.getExternalStorageDirectory().getAbsolutePath()
                + getString(R.string.database_file_path_default)
                + getString(R.string.database_file_name_default)
                + getString(R.string.database_file_extension_default);
        openFileNameView.setText(defaultPath);

		fillData();

		// Load default database
		SharedPreferences prefs = PreferenceManager.getDefaultSharedPreferences(this);
		String fileName = prefs.getString(PasswordActivity.KEY_DEFAULT_FILENAME, "");

		if (fileName.length() > 0) {
			Uri dbUri = UriUtil.parseDefaultFile(fileName);
            String scheme = null;
			if (dbUri!=null)
			    scheme = dbUri.getScheme();

			if (!EmptyUtils.isNullOrEmpty(scheme) && scheme.equalsIgnoreCase("file")) {
				String path = dbUri.getPath();
				File db = new File(path);

				if (db.exists()) {
					try {
						PasswordActivity.Launch(FileSelectActivity.this, path, autofillResponse);
					} catch (Exception e) {
						// Ignore exception
					}
				}
			}
			else {
				try {
					PasswordActivity.Launch(FileSelectActivity.this, dbUri.toString(), autofillResponse);
				} catch (Exception e) {
					// Ignore exception
				}
			}
		}
	}

	private void updateTitleFileListView() {
	    if(mAdapter.getItemCount() == 0)
            fileListTitle.setVisibility(View.INVISIBLE);
	    else
            fileListTitle.setVisibility(View.VISIBLE);
    }

    /**
     * Create file for database
     * @return If not created, return false
     */
	private boolean createDatabaseFile(Uri path) {

	    String pathString = URLDecoder.decode(path.getPath());
		// Make sure file name exists
		if (pathString.length() == 0) {
		    Log.e(TAG, getString(R.string.error_filename_required));
			Toast.makeText(FileSelectActivity.this,
					R.string.error_filename_required,
					Toast.LENGTH_LONG).show();
			return false;
		}

		// Try to create the file
		File file = new File(pathString);
		try {
			if (file.exists()) {
                Log.e(TAG, getString(R.string.error_database_exists) + " " + file);
				Toast.makeText(FileSelectActivity.this,
						R.string.error_database_exists,
						Toast.LENGTH_LONG).show();
				return false;
			}
			File parent = file.getParentFile();

			if ( parent == null || (parent.exists() && ! parent.isDirectory()) ) {
                Log.e(TAG, getString(R.string.error_invalid_path) + " " + file);
				Toast.makeText(FileSelectActivity.this,
						R.string.error_invalid_path,
						Toast.LENGTH_LONG).show();
				return false;
			}

			if ( ! parent.exists() ) {
				// Create parent directory
				if ( ! parent.mkdirs() ) {
                    Log.e(TAG, getString(R.string.error_could_not_create_parent) + " " + parent);
					Toast.makeText(FileSelectActivity.this,
							R.string.error_could_not_create_parent,
							Toast.LENGTH_LONG).show();
					return false;
				}
			}

			return file.createNewFile();
		} catch (IOException e) {
            Log.e(TAG, getString(R.string.error_could_not_create_parent) + " " + e.getLocalizedMessage());
            e.printStackTrace();
			Toast.makeText(
					FileSelectActivity.this,
					getText(R.string.error_file_not_create) + " "
							+ e.getLocalizedMessage(),
					Toast.LENGTH_LONG).show();
			return false;
		}
	}

	@Override
	public boolean onDefinePathDialogPositiveClick(Uri pathFile) {
        databaseUri = pathFile;
        if(createDatabaseFile(pathFile)) {
            AssignMasterKeyDialog assignMasterKeyDialog = new AssignMasterKeyDialog();
            assignMasterKeyDialog.show(getSupportFragmentManager(), "passwordDialog");
            return true;
        } else
            return false;
	}

	@Override
	public boolean onDefinePathDialogNegativeClick(Uri pathFile) {
        return true;
	}

	@Override
	public void onAssignKeyDialogPositiveClick(
			boolean masterPasswordChecked, String masterPassword,
			boolean keyFileChecked, Uri keyFile) {

	    String databaseFilename = databaseUri.getPath();

        // Prep an object to collect a password once the database has
        // been created
        FileOnFinish launchActivityOnFinish = new FileOnFinish(
                new LaunchGroupActivity(databaseFilename));
        AssignPasswordOnFinish assignPasswordOnFinish =
                new AssignPasswordOnFinish(launchActivityOnFinish);

        // Create the new database
        CreateDB create = new CreateDB(FileSelectActivity.this,
                databaseFilename, assignPasswordOnFinish, true);

        ProgressTask createTask = new ProgressTask(
                FileSelectActivity.this, create,
                R.string.progress_create);
        createTask.run();
        assignPasswordHelper =
                new AssignPasswordHelper(this,
                        masterPassword, keyFile);
	}

	@Override
	public void onAssignKeyDialogNegativeClick(
			boolean masterPasswordChecked, String masterPassword,
			boolean keyFileChecked, Uri keyFile) {

	}

    private class AssignPasswordOnFinish extends FileOnFinish {

        AssignPasswordOnFinish(FileOnFinish fileOnFinish) {
            super(fileOnFinish);
        }

        @Override
        public void run() {
            if (mSuccess) {
                assignPasswordHelper.assignPasswordInDatabase(mOnFinish);
            }
        }
    }

	private class LaunchGroupActivity extends FileOnFinish {
		private Uri mUri;

		LaunchGroupActivity(String filename) {
			super(null);
			mUri = UriUtil.parseDefaultFile(filename);
		}

		@Override
		public void run() {
			if (mSuccess) {
				// Add to recent files
				fileHistory.createFile(mUri, getFilename());
                mAdapter.notifyDataSetChanged();
                updateTitleFileListView();
				GroupActivity.Launch(FileSelectActivity.this);
			}
		}
	}

	private void fillData() {
        mAdapter = new FileSelectAdapter(FileSelectActivity.this, fileHistory.getDbList());
        mAdapter.setOnItemClickListener(
            new View.OnClickListener() {
                public void onClick(View view) {
                    int itemPosition = mListFiles.getChildLayoutPosition(view);
                    new OpenFileHistoryAsyncTask(new OpenFileHistoryAsyncTask.AfterOpenFileHistoryListener() {
                        @Override
                        public void afterOpenFile(String fileName, String keyFile) {
                            try {
                                PasswordActivity.Launch(FileSelectActivity.this,
                                        fileName, keyFile);
                            } catch (ContentFileNotFoundException e) {
                                Toast.makeText(FileSelectActivity.this,
                                        R.string.file_not_found_content, Toast.LENGTH_LONG)
                                        .show();
                            } catch (FileNotFoundException e) {
                                Toast.makeText(FileSelectActivity.this,
                                        R.string.file_not_found, Toast.LENGTH_LONG)
                                        .show();
                            }
                            updateTitleFileListView();
                        }
                    }, fileHistory).execute(itemPosition);
                }
            }
        );
        mAdapter.setFileSelectClearListener(this);
        mAdapter.setFileInformationShowListener(this);
        mListFiles.setAdapter(mAdapter);
	}

<<<<<<< HEAD
	protected void onListItemClick(ListView l, View v, int position, long id) {
		new OpenFileHistoryAsyncTask(this, fileHistory, autofillResponse).execute(position);
	}
=======
    @Override
    public void onClickFileInformation(FileSelectBean fileSelectBean) {
	    if (fileSelectBean != null) {
            FileInformationDialogFragment fileInformationDialogFragment =
                    FileInformationDialogFragment.newInstance(fileSelectBean);
            fileInformationDialogFragment.show(getSupportFragmentManager(), "fileInformation");
        }
    }

    @Override
    public boolean onFileSelectClearListener(final FileSelectBean fileSelectBean) {
        new DeleteFileHistoryAsyncTask(new DeleteFileHistoryAsyncTask.AfterDeleteFileHistoryListener() {
            @Override
            public void afterDeleteFile() {
                fileHistory.deleteFile(fileSelectBean.getFileUri());
                mAdapter.notifyDataSetChanged();
                updateTitleFileListView();
            }
        }, fileHistory, mAdapter).execute(fileSelectBean);
        return true;
    }
>>>>>>> 38def268

	@Override
	protected void onActivityResult(int requestCode, int resultCode, Intent data) {
		super.onActivityResult(requestCode, resultCode, data);

		fillData();
		
		String filename = null;
		if (requestCode == FILE_BROWSE && resultCode == RESULT_OK) {
			filename = data.getDataString();
			if (filename != null) {
				if (filename.startsWith("file://")) {
					filename = filename.substring(7);
				}
				
				filename = URLDecoder.decode(filename);
			}
			
		}
		else if ((requestCode == GET_CONTENT || requestCode == OPEN_DOC) && resultCode == RESULT_OK) {
			if (data != null) {
				Uri uri = data.getData();
				if (uri != null) {
					if (StorageAF.useStorageFramework(this)) {
						try {
							// try to persist read and write permissions
							ContentResolver resolver = getContentResolver();
							ContentResolverCompat.takePersistableUriPermission(resolver, uri, Intent.FLAG_GRANT_READ_URI_PERMISSION);
							ContentResolverCompat.takePersistableUriPermission(resolver, uri, Intent.FLAG_GRANT_WRITE_URI_PERMISSION);
						} catch (Exception e) {
							// nop
						}
					}
					if (requestCode == GET_CONTENT) {
						uri = UriUtil.translate(this, uri);
					}
					filename = uri.toString();
				}
			}
		}

		if (filename != null) {
			openFileNameView.setText(filename);
		}
	}

	@Override
	protected void onResume() {
		super.onResume();

		// check for storage permission
		checkStoragePermission();
		
		// Check to see if we need to change modes
		if ( fileHistory.hasRecentFiles() != recentMode ) {
			// Restart the activity
			Intent intent = getIntent();
			startActivity(intent);
			finish();
		}
		
		FileNameView fnv = (FileNameView) findViewById(R.id.file_select);
		fnv.updateExternalStorageWarning();

		updateTitleFileListView();
	}

	private void checkStoragePermission() {
		// Here, thisActivity is the current activity
		if (ContextCompat.checkSelfPermission(FileSelectActivity.this,
											  Manifest.permission.WRITE_EXTERNAL_STORAGE)
				!= PackageManager.PERMISSION_GRANTED) {

			// Should we show an explanation?
			//if (ActivityCompat.shouldShowRequestPermissionRationale(FileSelectActivity.this,
			//														Manifest.permission.WRITE_EXTERNAL_STORAGE)) {

				// Show an explanation to the user *asynchronously* -- don't block
				// this thread waiting for the user's response! After the user
				// sees the explanation, try again to request the permission.

			//} else {

				// No explanation needed, we can request the permission.

				ActivityCompat.requestPermissions(FileSelectActivity.this,
												  new String[]{Manifest.permission.WRITE_EXTERNAL_STORAGE},
												  MY_PERMISSIONS_REQUEST_EXTERNAL_STORAGE);

				// MY_PERMISSIONS_REQUEST_READ_CONTACTS is an
				// app-defined int constant. The callback method gets the
				// result of the request.
			//}
		}
	}

	@Override
	public void onRequestPermissionsResult(int requestCode,
										   String permissions[], int[] grantResults) {
		switch (requestCode) {
			case MY_PERMISSIONS_REQUEST_EXTERNAL_STORAGE: {
				// If request is cancelled, the result arrays are empty.
				if (grantResults.length > 0
						&& grantResults[0] == PackageManager.PERMISSION_GRANTED) {

					// permission was granted, yay! Do the
					// contacts-related task you need to do.

				} else {

					// permission denied, boo! Disable the
					// functionality that depends on this permission.
				}
				return;
			}

			// other 'case' lines to check for other
			// permissions this app might request
		}
	}

	@Override
	public boolean onCreateOptionsMenu(Menu menu) {
		super.onCreateOptionsMenu(menu);
		MenuUtil.defaultMenuInflater(getMenuInflater(), menu);
		return true;
	}

	@Override
	public boolean onOptionsItemSelected(MenuItem item) {
		return MenuUtil.onDefaultMenuOptionsItemSelected(this, item)
				&& super.onOptionsItemSelected(item);
	}

<<<<<<< HEAD
	@Override
	public void onCreateContextMenu(ContextMenu menu, View v,
			ContextMenuInfo menuInfo) {
		super.onCreateContextMenu(menu, v, menuInfo);
		
		menu.add(0, CMENU_CLEAR, 0, R.string.remove_from_filelist);
	}

	@Override
	public boolean onContextItemSelected(MenuItem item) {
		super.onContextItemSelected(item);
		
		if ( item.getItemId() == CMENU_CLEAR ) {
			AdapterContextMenuInfo acmi = (AdapterContextMenuInfo) item.getMenuInfo();
			
			TextView tv = (TextView) acmi.targetView;
			String filename = tv.getText().toString();
            new DeleteFileHistoryAsyncTask(fileHistory, mAdapter).execute(filename);
			return true;
		}
		
		return false;
	}

	private static class OpenFileHistoryAsyncTask extends  AsyncTask<Integer, Void, Void> {

	    private WeakReference<Activity> weakActivity;
        private RecentFileHistory fileHistory;
	    private String fileName;
        private String keyFile;
        private boolean autofillResponse;

        OpenFileHistoryAsyncTask(Activity activity, RecentFileHistory fileHistory, boolean autofillResponse) {
            this.weakActivity = new WeakReference<>(activity);
            this.fileHistory = fileHistory;
            this.autofillResponse = autofillResponse;
        }

        protected Void doInBackground(Integer... args) {
            int position = args[0];
            fileName = fileHistory.getDatabaseAt(position);
            keyFile = fileHistory.getKeyfileAt(position);
            return null;
        }

        protected void onPostExecute(Void v) {
            try {
                PasswordActivity.Launch(weakActivity.get(), fileName, keyFile, autofillResponse);
            }
            catch (ContentFileNotFoundException e) {
                Toast.makeText(weakActivity.get(), R.string.file_not_found_content, Toast.LENGTH_LONG)
                        .show();
            }
            catch (FileNotFoundException e) {
                Toast.makeText(weakActivity.get(), R.string.FileNotFound, Toast.LENGTH_LONG)
                        .show();
            }
        }
    }

	private static class DeleteFileHistoryAsyncTask extends AsyncTask<String, Void, Void> {

	    private RecentFileHistory fileHistory;
	    private BaseAdapter adapter;

	    DeleteFileHistoryAsyncTask(RecentFileHistory fileHistory, BaseAdapter adapter) {
	        this.fileHistory = fileHistory;
	        this.adapter = adapter;
        }

        protected java.lang.Void doInBackground(String... args) {
            fileHistory.deleteFile(Uri.parse(args[0]));
            return null;
        }

        protected void onPostExecute(Void v) {
            adapter.notifyDataSetChanged();
        }
    }

=======
>>>>>>> 38def268
}<|MERGE_RESOLUTION|>--- conflicted
+++ resolved
@@ -402,7 +402,7 @@
                         public void afterOpenFile(String fileName, String keyFile) {
                             try {
                                 PasswordActivity.Launch(FileSelectActivity.this,
-                                        fileName, keyFile);
+                                        fileName, keyFile, autofillResponse);
                             } catch (ContentFileNotFoundException e) {
                                 Toast.makeText(FileSelectActivity.this,
                                         R.string.file_not_found_content, Toast.LENGTH_LONG)
@@ -423,11 +423,6 @@
         mListFiles.setAdapter(mAdapter);
 	}
 
-<<<<<<< HEAD
-	protected void onListItemClick(ListView l, View v, int position, long id) {
-		new OpenFileHistoryAsyncTask(this, fileHistory, autofillResponse).execute(position);
-	}
-=======
     @Override
     public void onClickFileInformation(FileSelectBean fileSelectBean) {
 	    if (fileSelectBean != null) {
@@ -449,7 +444,6 @@
         }, fileHistory, mAdapter).execute(fileSelectBean);
         return true;
     }
->>>>>>> 38def268
 
 	@Override
 	protected void onActivityResult(int requestCode, int resultCode, Intent data) {
@@ -583,88 +577,4 @@
 		return MenuUtil.onDefaultMenuOptionsItemSelected(this, item)
 				&& super.onOptionsItemSelected(item);
 	}
-
-<<<<<<< HEAD
-	@Override
-	public void onCreateContextMenu(ContextMenu menu, View v,
-			ContextMenuInfo menuInfo) {
-		super.onCreateContextMenu(menu, v, menuInfo);
-		
-		menu.add(0, CMENU_CLEAR, 0, R.string.remove_from_filelist);
-	}
-
-	@Override
-	public boolean onContextItemSelected(MenuItem item) {
-		super.onContextItemSelected(item);
-		
-		if ( item.getItemId() == CMENU_CLEAR ) {
-			AdapterContextMenuInfo acmi = (AdapterContextMenuInfo) item.getMenuInfo();
-			
-			TextView tv = (TextView) acmi.targetView;
-			String filename = tv.getText().toString();
-            new DeleteFileHistoryAsyncTask(fileHistory, mAdapter).execute(filename);
-			return true;
-		}
-		
-		return false;
-	}
-
-	private static class OpenFileHistoryAsyncTask extends  AsyncTask<Integer, Void, Void> {
-
-	    private WeakReference<Activity> weakActivity;
-        private RecentFileHistory fileHistory;
-	    private String fileName;
-        private String keyFile;
-        private boolean autofillResponse;
-
-        OpenFileHistoryAsyncTask(Activity activity, RecentFileHistory fileHistory, boolean autofillResponse) {
-            this.weakActivity = new WeakReference<>(activity);
-            this.fileHistory = fileHistory;
-            this.autofillResponse = autofillResponse;
-        }
-
-        protected Void doInBackground(Integer... args) {
-            int position = args[0];
-            fileName = fileHistory.getDatabaseAt(position);
-            keyFile = fileHistory.getKeyfileAt(position);
-            return null;
-        }
-
-        protected void onPostExecute(Void v) {
-            try {
-                PasswordActivity.Launch(weakActivity.get(), fileName, keyFile, autofillResponse);
-            }
-            catch (ContentFileNotFoundException e) {
-                Toast.makeText(weakActivity.get(), R.string.file_not_found_content, Toast.LENGTH_LONG)
-                        .show();
-            }
-            catch (FileNotFoundException e) {
-                Toast.makeText(weakActivity.get(), R.string.FileNotFound, Toast.LENGTH_LONG)
-                        .show();
-            }
-        }
-    }
-
-	private static class DeleteFileHistoryAsyncTask extends AsyncTask<String, Void, Void> {
-
-	    private RecentFileHistory fileHistory;
-	    private BaseAdapter adapter;
-
-	    DeleteFileHistoryAsyncTask(RecentFileHistory fileHistory, BaseAdapter adapter) {
-	        this.fileHistory = fileHistory;
-	        this.adapter = adapter;
-        }
-
-        protected java.lang.Void doInBackground(String... args) {
-            fileHistory.deleteFile(Uri.parse(args[0]));
-            return null;
-        }
-
-        protected void onPostExecute(Void v) {
-            adapter.notifyDataSetChanged();
-        }
-    }
-
-=======
->>>>>>> 38def268
 }