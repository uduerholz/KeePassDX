package com.keepassdroid.settings;

import android.content.Context;
import android.content.Intent;
import android.os.Build;
import android.os.Bundle;
import android.support.v4.app.DialogFragment;
import android.support.v7.preference.Preference;
import android.support.v7.preference.PreferenceFragmentCompat;
import android.widget.Toast;

import com.keepassdroid.Database;
import com.keepassdroid.app.App;
import com.kunzisoft.keepass.R;

public class MainPreferenceFragment extends PreferenceFragmentCompat implements Preference.OnPreferenceClickListener {

    private Callback mCallback;

    @Override
    public void onAttach(Context context) {
        super.onAttach(context);

        if (context instanceof Callback) {
            mCallback = (Callback) context;
        } else {
            throw new IllegalStateException("Owner must implement " + Callback.class.getName());
        }
    }

    @Override
    public void onCreatePreferences(Bundle savedInstanceState, String rootKey) {
        setPreferencesFromResource(R.xml.preferences, rootKey);

        // add listeners for non-default actions
        Preference preference = findPreference(getString(R.string.settings_app_key));
        preference.setOnPreferenceClickListener(this);

<<<<<<< HEAD
        preference = findPreference(getString(R.string.settings_db_key));
        Database db = App.getDB();
        if (!(db.Loaded() && db.pm.appSettingsEnabled())) {
            preference.setEnabled(false);
        } else {
            preference.setOnPreferenceClickListener(this);
        }

        preference = findPreference(getString(R.string.settings_autofill_key));
        if (android.os.Build.VERSION.SDK_INT < Build.VERSION_CODES.O) {
            preference.setEnabled(false);
        } else {
            preference.setOnPreferenceClickListener(this);
=======
        preference = findPreference(getString(R.string.db_key));
        preference.setOnPreferenceClickListener(this);

        Database db = App.getDB();
        if (!(db.Loaded())) {
            preference.setEnabled(false);
        }
    }

    @Override
    public void onDisplayPreferenceDialog(Preference preference) {
        // Try if the preference is one of our custom Preferences
        if (preference instanceof RoundsPreference) {
            DialogFragment dialogFragment = RoundsFixPreferenceDialogFragmentCompat.newInstance(preference.getKey());
            dialogFragment.setTargetFragment(this, 0);
            dialogFragment.show(getFragmentManager(), null);
        }
        // Could not be handled here. Try with the super method.
        else {
            super.onDisplayPreferenceDialog(preference);
>>>>>>> 1218d891
        }
    }

    @Override
    public boolean onPreferenceClick(Preference preference) {
        // here you should use the same keys as you used in the xml-file
        if (preference.getKey().equals(getString(R.string.settings_app_key))) {
            mCallback.onNestedPreferenceSelected(NestedSettingsFragment.NESTED_SCREEN_APP_KEY);
        }

        if (preference.getKey().equals(getString(R.string.settings_db_key))) {
            mCallback.onNestedPreferenceSelected(NestedSettingsFragment.NESTED_SCREEN_DB_KEY);
        }

        if (preference.getKey().equals(getString(R.string.settings_autofill_key))) {
            Intent intent = new Intent(getContext(), SettingsAutofillActivity.class);
            getActivity().startActivity(intent);
        }

        return false;
    }

    public interface Callback {
        void onNestedPreferenceSelected(int key);
    }
}<|MERGE_RESOLUTION|>--- conflicted
+++ resolved
@@ -1,13 +1,10 @@
 package com.keepassdroid.settings;
 
 import android.content.Context;
-import android.content.Intent;
-import android.os.Build;
 import android.os.Bundle;
 import android.support.v4.app.DialogFragment;
 import android.support.v7.preference.Preference;
 import android.support.v7.preference.PreferenceFragmentCompat;
-import android.widget.Toast;
 
 import com.keepassdroid.Database;
 import com.keepassdroid.app.App;
@@ -33,24 +30,9 @@
         setPreferencesFromResource(R.xml.preferences, rootKey);
 
         // add listeners for non-default actions
-        Preference preference = findPreference(getString(R.string.settings_app_key));
+        Preference preference = findPreference(getString(R.string.app_key));
         preference.setOnPreferenceClickListener(this);
 
-<<<<<<< HEAD
-        preference = findPreference(getString(R.string.settings_db_key));
-        Database db = App.getDB();
-        if (!(db.Loaded() && db.pm.appSettingsEnabled())) {
-            preference.setEnabled(false);
-        } else {
-            preference.setOnPreferenceClickListener(this);
-        }
-
-        preference = findPreference(getString(R.string.settings_autofill_key));
-        if (android.os.Build.VERSION.SDK_INT < Build.VERSION_CODES.O) {
-            preference.setEnabled(false);
-        } else {
-            preference.setOnPreferenceClickListener(this);
-=======
         preference = findPreference(getString(R.string.db_key));
         preference.setOnPreferenceClickListener(this);
 
@@ -71,24 +53,18 @@
         // Could not be handled here. Try with the super method.
         else {
             super.onDisplayPreferenceDialog(preference);
->>>>>>> 1218d891
         }
     }
 
     @Override
     public boolean onPreferenceClick(Preference preference) {
         // here you should use the same keys as you used in the xml-file
-        if (preference.getKey().equals(getString(R.string.settings_app_key))) {
+        if (preference.getKey().equals(getString(R.string.app_key))) {
             mCallback.onNestedPreferenceSelected(NestedSettingsFragment.NESTED_SCREEN_APP_KEY);
         }
 
-        if (preference.getKey().equals(getString(R.string.settings_db_key))) {
+        if (preference.getKey().equals(getString(R.string.db_key))) {
             mCallback.onNestedPreferenceSelected(NestedSettingsFragment.NESTED_SCREEN_DB_KEY);
-        }
-
-        if (preference.getKey().equals(getString(R.string.settings_autofill_key))) {
-            Intent intent = new Intent(getContext(), SettingsAutofillActivity.class);
-            getActivity().startActivity(intent);
         }
 
         return false;
