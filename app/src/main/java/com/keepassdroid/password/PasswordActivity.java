--- conflicted
+++ resolved
@@ -126,11 +126,7 @@
     public static void launch(
             Activity act,
             String fileName) throws FileNotFoundException {
-<<<<<<< HEAD
-        launch(act, fileName, "", null);
-=======
-        launch(act, fileName, "");
->>>>>>> a1ecc5b3
+        launch(act, fileName,null);
     }
 
     public static void launch(
@@ -160,21 +156,13 @@
             }
         }
 
-<<<<<<< HEAD
-        Intent i = new Intent(act, PasswordActivity.class);
-        i.putExtra(UriIntentInitTask.KEY_FILENAME, fileName);
-        i.putExtra(UriIntentInitTask.KEY_KEYFILE, keyFile);
-        if (extras != null)
-            i.putExtras(extras);
-
-        act.startActivityForResult(i, 0);
-=======
         Intent intent = new Intent(act, PasswordActivity.class);
         intent.putExtra(UriIntentInitTask.KEY_FILENAME, fileName);
         intent.putExtra(UriIntentInitTask.KEY_KEYFILE, keyFile);
+        if (extras != null)
+            intent.putExtras(extras);
         // only to avoid visible  flickering when redirecting
         act.startActivityForResult(intent, 0);
->>>>>>> a1ecc5b3
     }
 
     @Override
@@ -799,22 +787,14 @@
                     public void onClick(
                             DialogInterface dialog,
                             int which) {
-<<<<<<< HEAD
                         // TODO GroupActivity.launch(PasswordActivity.this, getIntent().getExtras());
-                        GroupActivity.Launch(PasswordActivity.this);
-=======
                         GroupActivity.launch(PasswordActivity.this);
->>>>>>> a1ecc5b3
                     }
 
                 });
             } else if (mSuccess) {
-<<<<<<< HEAD
                 // TODO GroupActivity.launch(PasswordActivity.this, getIntent().getExtras());
-                GroupActivity.Launch(PasswordActivity.this);
-=======
                 GroupActivity.launch(PasswordActivity.this);
->>>>>>> a1ecc5b3
             } else {
                 displayMessage(PasswordActivity.this);
             }
