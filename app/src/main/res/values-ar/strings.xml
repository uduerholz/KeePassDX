--- conflicted
+++ resolved
@@ -16,7 +16,8 @@
 
     You should have received a copy of the GNU General Public License
     along with KeePass DX.  If not, see <http://www.gnu.org/licenses/>.
---><resources xmlns:tools="http://schemas.android.com/tools" tools:ignore="MissingTranslation">
+-->
+<resources xmlns:tools="http://schemas.android.com/tools" tools:ignore="MissingTranslation">
     <string name="about_homepage">الصفحة الرئيسية</string>
     <string name="accept">قبول</string>
     <string name="add_group">إضافة مجموعة</string>
@@ -216,11 +217,6 @@
     <string name="biometric_unlock_enable_title">فحص البصمة</string>
     <string name="biometric_unlock_enable_summary">يسمح بفحص البصمة لفتح قاعدة البيانات</string>
     <string name="monospace_font_fields_enable_summary">غير خط الحقول لتوضيح المحارف</string>
-<<<<<<< HEAD
-=======
-    <string name="auto_open_file_uri_title">افتح الملفات عن طريق الاختيار</string>
-    <string name="auto_open_file_uri_summary">افتح الملفات تلقائيا عند تحديدها في متصفح الملفات</string>
->>>>>>> 49d4d042
     <string name="allow_copy_password_title">الوثوق بالحافظة</string>
     <string name="allow_copy_password_summary">اسمح لكلمة السر والحقول المحمية بالدخول للحافظة</string>
     <string name="allow_copy_password_warning">تحذير: الحافظة مشتركة بين التطبيقات وستتمكن التطبيقات الاخرى من الوصول الى المعلومات الحساسة.</string>
@@ -261,11 +257,6 @@
     <string name="assign_master_key">تعيين مفتاح رئيسي</string>
     <string name="recycle_bin_title">استخدم سلة المحذوفات</string>
     <string name="magic_keyboard_title">Magikeyboard</string>
-<<<<<<< HEAD
-=======
-    <string name="magic_keyboard_preference_title">إعدادات Magikeyboard</string>
-    <string name="magic_keyboard_activate_device_keyboard_setting">إعدادات لوحة مفاتيح الجهاز</string>
->>>>>>> 49d4d042
     <string name="keyboard_name">Magikeyboard</string>
     <string name="keyboard_label">Magikeyboard (KeePass DX)</string>
     <string name="keyboard_notification_entry_content_title">%1$s متوفر على Magikeyboard</string>
@@ -273,8 +264,6 @@
     <string name="reset_education_screens_title">إعادة تعيين الشاشات التعليمية</string>
     <string name="education_search_title">البحث من خلال الإدخالات</string>
     <string name="content_description_open_file">افتح الملف</string>
-    <string name="content_description_show_file_link">إظهار رابط الملف</string>
-    <string name="content_description_open_file_link">افتح رابط الملف</string>
     <string name="content_description_add_entry">إضافة إدخال</string>
     <string name="content_description_add_group">إضافة مجموعة</string>
     <string name="content_description_file_information">معلومات الملف</string>
