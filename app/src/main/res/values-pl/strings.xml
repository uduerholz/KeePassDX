<?xml version="1.0" encoding="utf-8"?>
<!--
Copyright 2017 Brian Pellin, Jeremy Jamet / Kunzisoft.
This file is part of KeePass DX.

KeePass DX is free software: you can redistribute it and/or modify
it under the terms of the GNU General Public License as published by
the Free Software Foundation, either version 3 of the License, or
(at your option) any later version.

KeePass DX is distributed in the hope that it will be useful,
but WITHOUT ANY WARRANTY; without even the implied warranty of
MERCHANTABILITY or FITNESS FOR A PARTICULAR PURPOSE. See the
GNU General Public License for more details.

You should have received a copy of the GNU General Public License
along with KeePass DX. If not, see <http://www.gnu.org/licenses/>.
--><resources>
    <string name="about_feedback">Informacje zwrotne</string>
    <string name="about_homepage">Strona domowa</string>
    <string name="about_description">Implementacja Android dla menedżera haseł KeePass</string>
    <string name="accept">Akceptuj</string>
    <string name="add_entry">Dodaj wpis</string>
    <string name="add_group">Dodaj grupę</string>
    <string name="encryption_algorithm">Algorytm szyfrowania</string>
    <string name="app_timeout">Limit czasu aplikacji</string>
    <string name="app_timeout_summary">Bezczynność przed zablokowaniem aplikacji</string>
    <string name="application">Aplikacja</string>
    <string name="menu_app_settings">Ustawienia aplikacji</string>
    <string name="brackets">Nawiasy</string>
    <string name="browser_intall_text">Przeglądaj pliki, instalując Menedżera plików OpenIntents</string>
    <string name="cancel">Anuluj</string>
    <string name="clipboard_cleared">Schowek został wyczyszczony</string>
    <string name="clipboard_timeout">Czas wygaśnięcia schowka</string>
    <string name="clipboard_timeout_summary">Czas przechowywania w schowku</string>
    <string name="select_to_copy">Kopiuj %1$s do schowka</string>
    <string name="retrieving_db_key">Tworzenie klucza bazy danych…</string>
    <string name="database">Baza danych</string>
    <string name="decrypting_db">Odszyfrowywanie zawartości bazy danych…</string>
    <string name="default_checkbox">Użyj jako domyślnej bazy danych</string>
    <string name="digits">Cyfry</string>
    <string name="select_database_file">Otwórz istniejącą bazę danych</string>
    <string name="entry_accessed">Dostęp do pliku</string>
    <string name="entry_cancel">Anuluj</string>
<<<<<<< HEAD
    <string name="entry_notes">Komentarz</string>
=======
    <string name="entry_comment">Notatki</string>
>>>>>>> 25655abb
    <string name="entry_confpassword">Potwierdź hasło</string>
    <string name="entry_created">Utworzono</string>
    <string name="entry_expires">Wygasa</string>
    <string name="entry_keyfile">Plik klucza</string>
    <string name="entry_modified">Zmodyfikowano</string>
    <string name="entry_password">Hasło</string>
    <string name="entry_save">Zapisz</string>
    <string name="entry_title">Tytuł</string>
    <string name="entry_url">URL</string>
    <string name="entry_user_name">Nazwa użytkownika</string>
    <string name="error_arc4">Strumieniowe szyfrowanie ArcFour nie jest wspierane.</string>
    <string name="error_can_not_handle_uri">Nie można obsłużyć tego identyfikatora URI w KeePass DX.</string>
    <string name="error_could_not_create_parent">Nie można utworzyć folderu nadrzędnego.</string>
    <string name="error_database_exists">Plik o podanej nazwie już istnieje.</string>
    <string name="error_failed_to_launch_link">Nie można otworzyć łącza.</string>
    <string name="error_filename_required">Wprowadź nazwę pliku.</string>
    <string name="error_file_not_create">Nie można utworzyć pliku:</string>
    <string name="error_invalid_db">Nie można odczytać bazy danych.</string>
    <string name="error_invalid_path">Upewnij się, że ścieżka jest prawidłowa.</string>
    <string name="error_no_name">Wpisz nazwę.</string>
    <string name="error_nokeyfile">Wybierz plik klucza.</string>
    <string name="error_out_of_memory">W urządzeniu zabrakło pamięci do załadowania całej bazy danych.</string>
    <string name="error_pass_gen_type">Należy wybrać co najmniej jeden rodzaj generowania hasła.</string>
    <string name="error_pass_match">Hasła nie pasują do siebie.</string>
    <string name="error_rounds_not_number">\"Rundy szyfrowania\" muszą być liczbą.</string>
    <string name="error_rounds_too_large">\"Rundy szyfrowania\" są zbyt wysokie. Ustaw na 2147483648.</string>
    <string name="error_title_required">Dodaj tytuł.</string>
    <string name="error_wrong_length">Wprowadź dodatnią liczbę całkowitą w polu \"Długość\".</string>
    <string name="file_not_found">Nie znaleziono pliku.</string>
    <string name="file_browser">Przeglądarka plików</string>
    <string name="generate_password">Generuj hasło</string>
    <string name="hint_conf_pass">potwierdź hasło</string>
    <string name="hint_generated_password">hasło wygenerowane</string>
    <string name="hint_group_name">Nazwa grupy</string>
    <string name="hint_keyfile">plik klucza</string>
    <string name="hint_length">długość</string>
    <string name="password">Hasło</string>
    <string name="hint_pass">hasło</string>
    <string name="install_from_play_store">Zainstaluj z Play-Store</string>
    <string name="install_from_f_droid">Zainstaluj z F-Droid</string>
    <string name="invalid_password">Nieprawidłowe hasło lub plik klucza.</string>
    <string name="invalid_db_sig">Nie można rozpoznać formatu bazy danych.</string>
    <string name="length">Długość</string>
    <string name="list_size_title">Wielkość listy grup</string>
    <string name="list_size_summary">Wielkość tekstu w liście grup</string>
    <string name="loading_database">Wczytywanie bazy danych…</string>
    <string name="lowercase">Małe litery</string>
    <string name="maskpass_title">Ukryj hasła</string>
    <string name="maskpass_summary">Maskuj hasła (***) domyślnie</string>
    <string name="menu_about">O programie</string>
    <string name="menu_change_key">Zmień klucz główny</string>
    <string name="settings">Ustawienia</string>
    <string name="menu_db_settings">Ustawienia bazy danych</string>
    <string name="menu_delete">Usuń</string>
    <string name="menu_donate">Dotuj</string>
    <string name="menu_edit">Edytuj</string>
    <string name="menu_hide_password">Ukryj hasło</string>
    <string name="menu_lock">Zablokuj bazę danych</string>
    <string name="menu_open">Otwórz</string>
    <string name="menu_search">Szukaj</string>
    <string name="menu_showpass">Pokaż hasło</string>
    <string name="menu_url">Przejdź do adresu URL</string>
    <string name="minus">Minus</string>
    <string name="never">Nigdy</string>
    <string name="no_results">Brak wyników wyszukiwania</string>
    <string name="no_url_handler">Zainstaluj przeglądarkę internetową, aby otworzyć ten adres URL.</string>
    <string name="open_recent">Ostatnio używana baza danych</string>
    <string name="omitbackup_title">Nie wyszukuj wpisów kopii zapasowej</string>
    <string name="omitbackup_summary">Pomiń grupę \"Kopia zapasowa\" z wyników wyszukiwania (dotyczy tylko plików .kdb)</string>
    <string name="progress_create">Tworzenie nowej bazy danych…</string>
    <string name="progress_title">Pracuję…</string>
    <string name="recentfile_title">Najnowsza historia plików</string>
    <string name="recentfile_summary">Zapamiętaj najnowsze nazwy plików</string>
    <string name="remember_keyfile_summary">Zapamiętuje lokalizację plików kluczy baz danych</string>
    <string name="remember_keyfile_title">Zapisz plik klucza</string>
    <string name="remove_from_filelist">Usuń</string>
    <string name="encryption_rijndael">Rijndael (AES)</string>
    <string name="root">Root</string>
    <string name="rounds">Rundy szyfrowania</string>
    <string name="rounds_explanation">Dodatkowe rundy szyfrowania zapewniają lepszą ochronę przed atakami typu brute force, ale mogą znacznie spowolnić ładowanie i zapisywanie.</string>
    <string name="rounds_hint">rundy szyfrowania</string>
    <string name="saving_database">Zapisywanie bazy danych…</string>
    <string name="space">Spacja</string>
    <string name="search_label">Szukaj</string>
    <string name="sort_db">Naturalna baza danych</string>
    <string name="special">Znaki specjalne</string>
    <string name="search">Szukaj</string>
    <string name="encryption_twofish">Dwie ryby</string>
    <string name="underline">Podkreślenie</string>
    <string name="unsupported_db_version">Nieobsługiwana wersja bazy danych.</string>
    <string name="uppercase">Wielkie litery</string>
    <string name="use_saf_summary">Użyj struktury dostępu do pamięci Android (SAF) do przeglądania plików (KitKat i nowsze)</string>
    <string name="use_saf_title">Dostęp do pamięci masowej</string>
    <string name="warning_read_only">Przydziel dostęp do zapisu na karcie SD, aby zapisać zmiany w bazie danych.</string>
    <string name="warning_unmounted">Zamontuj kartę SD, aby utworzyć lub załadować bazę danych.</string>
    <string name="education_unlock_summary">prowadź hasło i/lub plik klucza, aby odblokować bazę danych.
\n
\nUtwórz kopię zapasową pliku bazy danych w bezpiecznym miejscu po każdej zmianie.</string>
    <string-array name="timeout_options">
        <item>5 sekund</item>
        <item>10 sekund</item>
        <item>20 sekund</item>
        <item>30 sekund</item>
        <item>1 minuta</item>
        <item>5 minut</item>
        <item>15 minut</item>
        <item>30 minut</item>
        <item>Nigdy</item>
    </string-array>
    <string-array name="list_size_options">
        <item>Mała</item>
        <item>Średnia</item>
        <item>Duża</item>
    </string-array>
    <string name="edit_entry">Edytuj wpis</string>
    <string name="add_string">Dodaj ciąg</string>
    <string name="encryption">Szyfrowanie</string>
    <string name="key_derivation_function">Funkcja generująca klucz</string>
    <string name="beta_dontask">Nie pokazuj więcej</string>
    <string name="extended_ASCII">Rozszerzone ASCII</string>
    <string name="allow">Zezwalaj</string>
    <string name="clipboard_error_title">Błąd schowka</string>
    <string name="clipboard_error">Niektóre telefony Samsung z Androidem nie pozwalają aplikacjom korzystać ze schowka.</string>
    <string name="clipboard_error_clear">Nie można wyczyścić schowka</string>
    <string name="clipboard_swipe_clean">Przesuń, by wyczyścić schowek</string>
<<<<<<< HEAD
    <string name="disclaimer_formal">KeePass DX \u00A9 %1$d Kunzisoft korzystasz absolutnie bez gwarancji. To jest bezpłatne oprogramowanie i możesz go redystrybuować na warunkach GPL w wersji 3 lub późniejszej.</string>
=======
    <string name="disclaimer_formal">Z aplikacji KeePass DX © %1$d Kunzisoft korzystasz ABSOLUTNIE BEZ GWARANCJI; To jest wolne oprogramowanie i możesz go redystrybuować na warunkach GPL w wersji 3 lub późniejszej.</string>
>>>>>>> 25655abb
    <string name="entry_not_found">Nie znaleziono danych wejściowych.</string>
    <string name="error_load_database">Nie można załadować bazy danych.</string>
    <string name="error_load_database_KDF_memory">Nie można załadować klucza. Spróbuj zmniejszyć użycie pamięć KDF.</string>
    <string name="error_string_key">Każdy ciąg musi mieć nazwę pola.</string>
    <string name="error_autofill_enable_service">Nie można włączyć usługi autouzupełniania.</string>
    <string name="error_move_folder_in_itself">Nie można przenieść grupy do samej siebie.</string>
    <string name="field_name">Nazwa pola</string>
    <string name="field_value">Wartość pola</string>
    <string name="file_not_found_content">Nie znaleziono pliku. Spróbuj ponownie otworzyć go w przeglądarce plików.</string>
    <string name="invalid_algorithm">Błędny algorytm.</string>
    <string name="keyfile_does_not_exist">Brak pliku klucza.</string>
    <string name="keyfile_is_empty">Plik klucza jest pusty.</string>
    <string name="list_entries_show_username_title">Pokaż nazwy użytkowników</string>
    <string name="list_entries_show_username_summary">Pokaż nazwy użytkowników na listach wpisów</string>
    <string name="copy_field">Skopiowano %1$s</string>
    <string name="menu_form_filling_settings">Wypełnianie formularzy</string>
    <string name="menu_copy">Kopiuj</string>
    <string name="menu_move">Przenieś</string>
    <string name="menu_paste">Wklej</string>
    <string name="menu_cancel">Anuluj</string>
    <string name="menu_fingerprint_remove_key">Usuń zapisany klucz linii papilarnych</string>
    <string name="menu_file_selection_read_only">Chroniony przed zapisem</string>
    <string name="menu_open_file_read_and_write">Modyfikowalne</string>
    <string name="protection">Ochrona</string>
    <string name="read_only">Chroniony przed zapisem</string>
    <string name="read_only_warning">KeePass DX potrzebuje uprawnień do zapisu, aby mógł modyfikować bazę danych.</string>
    <string name="read_only_kitkat_warning">Począwszy od Androida KitKat niektóre urządzenia nie zezwalają już aplikacjom na zapisywanie na kartę SD.</string>
    <string name="encryption_explanation">Algorytm szyfrowania bazy danych używany dla wszystkich danych.</string>
    <string name="kdf_explanation">Aby wygenerować klucz dla algorytmu szyfrowania, klucz główny jest transformowany przy użyciu losowo solonej funkcji wyprowadzania klucza.</string>
    <string name="memory_usage">Użycie pamięci</string>
    <string name="memory_usage_explanation">Ilość pamięci (w bajtach binarnych) do użycia przez funkcję wyprowadzania klucza.</string>
    <string name="parallelism">Równoległy</string>
    <string name="parallelism_explanation">Stopień równoległości (tj. Liczba wątków) wykorzystywany przez funkcję wyprowadzania klucza.</string>
    <string name="sort_menu">Sortuj</string>
    <string name="sort_ascending">Od najniższej ↓</string>
    <string name="sort_username">Nazwa Użytkownika</string>
    <string name="sort_creation_time">Utwórz</string>
    <string name="sort_last_modify_time">Modyfikacja</string>
    <string name="sort_last_access_time">Dostęp</string>
    <string name="search_results">Wyniki wyszukiwania</string>
    <string name="warning">Ostrzeżenie</string>
    <string name="warning_password_encoding">Unikaj znaków w hasłach spoza Latin-1 w plikach używanych przez pliki .kdb, ponieważ wszystkie są konwertowane na tę samą literę.</string>
    <string name="sort_recycle_bin_bottom">Kosz na dole</string>
    <string name="sort_title">Tytuł</string>
    <string name="warning_empty_password">Czy naprawdę nie chcesz ochrony przed odblokowaniem hasła\?</string>
    <string name="warning_no_encryption_key">Czy na pewno nie chcesz używać żadnego klucza szyfrowania?</string>
    <string name="version_label">Wersja %1$s</string>
    <string name="configure_fingerprint">Skanowanie odcisków palców jest obsługiwane, ale nie skonfigurowane.</string>
    <string name="encrypted_value_stored">"Przechowywane hasło zaszyfrowane "</string>
    <string name="sort_groups_before">Grupy poprzednie</string>
    <string name="scanning_fingerprint">Skanowanie odcisków palców</string>
    <string name="fingerprint_invalid_key">Nie można odczytać klucza linii papilarnych. Przywróć swoje hasło.</string>
    <string name="fingerprint_not_recognized">Nie można rozpoznać odcisku palca</string>
    <string name="fingerprint_error">Problem z odciskiem palca: %1$s</string>
    <string name="store_with_fingerprint">Użyj odcisku palca, aby zapisać to hasło</string>
    <string name="no_password_stored">Baza danych nie ma jeszcze hasła.</string>
    <string name="history">Historia</string>
    <string name="appearance">Wygląd</string>
    <string name="general">Ogólne</string>
    <string name="autofill">Wypełnij automatycznie</string>
    <string name="autofill_service_name">Autouzupełnianie formularzy KeePass DX</string>
    <string name="autofill_sign_in_prompt">Zaloguj się za pomocą KeePass DX</string>
    <string name="set_autofill_service_title">Ustaw domyślną usługę autouzupełniania</string>
    <string name="set_autofill_service_summary">Włącz autouzupełnianie, aby móc szybko wypełniać formularze w innych aplikacjach</string>
    <string name="password_size_title">Wygenerowany rozmiar hasła</string>
    <string name="password_size_summary">Ustawia domyślny rozmiar wygenerowanych haseł</string>
    <string name="list_password_generator_options_title">Znaki hasła</string>
    <string name="list_password_generator_options_summary">Ustaw dozwolone znaki generatora haseł</string>
    <string name="clipboard">Schowek</string>
    <string name="clipboard_notifications_title">Powiadomienia ze schowka</string>
    <string name="clipboard_notifications_summary">Włącz powiadomienia ze schowka, aby skopiować pola wprowadzania</string>
    <string name="clipboard_warning">Jeśli automatyczne usuwanie schowka nie powiedzie się, ręcznie usuń jego historię.</string>
    <string name="lock">Blokada</string>
    <string name="lock_database_screen_off_title">Blokada ekranu</string>
    <string name="lock_database_screen_off_summary">Zablokuj bazę danych, gdy ekran jest wyłączony</string>
    <string name="fingerprint_quick_unlock_title">Jak skonfigurować skanowanie linii papilarnych do szybkiego odblokowania\?</string>
    <string name="fingerprint_setting_text">Zapisz zeskanowany odcisk palca w urządzeniu</string>
    <string name="fingerprint_setting_way_text">\"Ustawienia\" → \"Bezpieczeństwo\" → \"Odcisk palca\"</string>
    <string name="fingerprint_type_password_text">Wprowadź hasło blokady bazy danych</string>
    <string name="fingerprint_scan_to_store">Zeskanuj swój odcisk palca, aby bezpiecznie zapisać hasło blokady bazy danych.</string>
    <string name="fingerprint_scan_to_open">Zeskanuj swój odcisk palca, aby otworzyć bazę danych po wyłączeniu hasła.</string>
    <string name="usage">Użycie</string>
    <string name="fingerprint">Odcisk palca</string>
    <string name="fingerprint_enable_title">Skanowanie odcisków palców</string>
    <string name="fingerprint_enable_summary">Umożliwia skanowanie odcisku palca w celu otwarcia bazy danych</string>
    <string name="fingerprint_delete_all_title">Usuń klucze szyfrowania</string>
    <string name="fingerprint_delete_all_summary">Usuń wszystkie klucze szyfrowania związane z rozpoznawaniem linii papilarnych</string>
    <string name="fingerprint_delete_all_warning">Czy na pewno chcesz usunąć wszystkie klucze związane z rozpoznawaniem linii papilarnych\?</string>
    <string name="unavailable_feature_text">Nie można uruchomić tej funkcji.</string>
    <string name="unavailable_feature_version">Twoja wersja Androida %1$s nie spełnia wymaganej minimalnej wersji %2$s.</string>
    <string name="unavailable_feature_hardware">Nie można znaleźć odpowiedniego sprzętu.</string>
    <string name="file_name">Nazwa pliku</string>
    <string name="path">Ścieżka</string>
    <string name="assign_master_key">Przypisz klucz główny</string>
    <string name="create_keepass_file">Utwórz nową bazę danych</string>
    <string name="bytes">Bajtów</string>
    <string name="full_file_path_enable_title">Ścieżka pliku</string>
    <string name="full_file_path_enable_summary">Wyświetl pełną ścieżkę do pliku</string>
    <string name="recycle_bin_title">Użyj kosza</string>
    <string name="recycle_bin_summary">Przenosi grupy i wpisy do \"Kosza\" przed usunięciem</string>
    <string name="permission_external_storage_rationale_write_database">KeePass DX potrzebuje zewnętrznego pozwolenia na przechowywanie, aby zapisać bazę danych.</string>
    <string name="permission_external_storage_rationale_read_database">KeePass DX potrzebuje zewnętrznego pozwolenia na przechowywanie, aby odczytać URI, który nie został dostarczony przez dostawcę treści.</string>
    <string name="permission_external_storage_denied">Nie można uzyskać uprawnień do zewnętrznej pamięci masowej.</string>
    <string name="permission_external_storage_never_ask">Nie można wykonać akcji bez uprawnień do zewnętrznej karty pamięci.</string>
    <string name="monospace_font_fields_enable_title">Pole czcionka</string>
    <string name="monospace_font_fields_enable_summary">Zmień czcionkę użytą w polach, aby poprawić widoczność postaci</string>
    <string name="auto_open_file_uri_title">Otwórz pliki, wybierając</string>
    <string name="auto_open_file_uri_summary">Automatyczne otwieranie plików po wybraniu w przeglądarce plików</string>
    <string name="allow_copy_password_title">Zaufanie do schowka</string>
    <string name="allow_copy_password_summary">Zezwalaj na zapisywanie hasła dostepu i chronionych pól do schowka</string>
    <string name="allow_copy_password_warning">OSTRZEŻENIE: schowek jest udostępniany przez wszystkie aplikacje. Jeśli dane wrażliwe zostaną skopiowane, inne oprogramowanie może je odzyskać.</string>
    <string name="warning_disabling_storage_access_framework">OSTRZEŻENIE: Wyłączenie tej funkcji może uniemożliwić otwieranie lub zapisywanie baz danych.</string>
    <string name="open_link_database">Link do otwarcia pliku bazy danych</string>
    <string name="database_name_title">Nazwa bazy danych</string>
    <string name="database_description_title">Opis bazy danych</string>
    <string name="database_version_title">Wersja bazy danych</string>
    <string name="text_appearance">Tekst</string>
    <string name="application_appearance">Aplikacja</string>
    <string name="other">Inne</string>
    <string name="keyboard">Klawiatura</string>
    <string name="magic_keyboard_title">Magikeyboard</string>
    <string name="magic_keyboard_summary">Aktywuj niestandardową klawiaturę wypełniającą hasła i wszystkie pola tożsamości</string>
    <string name="magic_keyboard_preference_title">Ustawienia Magikeyboard</string>
    <string name="magic_keyboard_configure_title">Skonfiguruj klawiaturę, aby bezpiecznie wypełniać formularze.</string>
    <string name="magic_keyboard_activate_setting_text">Aktywuj \"Magikeyboard\" w ustawieniach urządzenia.</string>
    <string name="magic_keyboard_activate_setting_path_1_text">\"Ustawienia\" → \"Język i wprowadzanie\" → \"Aktualna klawiatura\" i wybierz jedną.</string>
    <string name="magic_keyboard_activate_setting_path_2_text">lub (\"Ustawienia\" → \"Język i wprowadzanie danych\" → \"Klawiatura wirtualna\" i wybierz jedną.)</string>
    <string name="keyboards_choose_magikeyboard_text">Wybierz Magikeyboard, gdy potrzebujesz wypełnić formularz.</string>
    <string name="keyboards_swicth_magikeyboard_text">Przełącz klawiaturę naciskając klawisz spacji na klawiaturze lub, jeśli nie jest dostępny, z:</string>
    <string name="keyboard_select_entry_text">Wybierz wpis za pomocą klawisza.</string>
    <string name="keyboard_fill_field_text">Wypełnij swoje pola, używając elementów pozycji.</string>
    <string name="keyboard_lock_database_text">Zablokuj bazę danych.</string>
    <string name="keyboard_back_main_keyboard_text">Użyj ponownie domyślnej klawiatury.</string>
    <string name="allow_no_password_title">Nie zezwalaj na żadne hasło</string>
    <string name="allow_no_password_summary">Włącz przycisk \"Otwórz\", jeśli nie wybrano identyfikacji hasła</string>
    <string name="enable_read_only_title">Ochrona przed zapisem</string>
    <string name="enable_read_only_summary">Domyślnie otwarte bazy danych są tylko do odczytu</string>
    <string name="enable_education_screens_title">Ekrany edukacyjne</string>
    <string name="enable_education_screens_summary">Zaznacz elementy, aby dowiedzieć się, jak działa aplikacja</string>
    <string name="reset_education_screens_title">Zresetuj ekrany edukacyjne</string>
    <string name="reset_education_screens_summary">Pokaż ponownie wszystkie elementy edukacyjne</string>
    <string name="reset_education_screens_text">Ekrany edukacyjne zostały zresetowane</string>
    <string name="education_create_database_title">Utwórz plik bazy danych</string>
    <string name="education_create_database_summary">Utwórz swój pierwszy plik zarządzania hasłami.</string>
    <string name="education_select_database_title">Otwórz istniejącą bazę danych</string>
    <string name="education_select_database_summary">Otwórz starszy plik bazy danych w przeglądarce plików, aby nadal z niego korzystać.</string>
    <string name="education_open_link_database_title">Link do lokalizacji pliku jest wystarczający</string>
    <string name="education_open_link_database_summary">Możesz także otworzyć swoją bazę danych za pomocą fizycznego linku (with file:// and content:// for example).</string>
    <string name="education_new_node_title">Dodaj elementy do swojej bazy danych</string>
    <string name="education_new_node_summary">"Dodaj wpisy, aby zarządzać swoimi cyfrowymi tożsamościami.
\n  
\nDodaj grupy (odpowiednik folderów), aby uporządkować swoje wpisy i bazę danych."</string>
    <string name="education_search_title">Przeszukuj wpisy</string>
    <string name="education_search_summary">Wprowadź tytuł, nazwę użytkownika lub zawartość innych pól, aby odzyskać swoje hasła.</string>
    <string name="education_fingerprint_title">Odblokuj bazę danych za pomocą odcisku palca</string>
    <string name="education_fingerprint_summary">Połącz swoje hasło z zeskanowanym odciskiem palca, aby szybko odblokować bazę danych.</string>
    <string name="education_entry_edit_title">Edytuj wpis</string>
    <string name="education_entry_edit_summary">Edytuj swój wpis za pomocą pól niestandardowych. Dane puli mogą być przywoływane między różnymi polami wprowadzania.</string>
    <string name="education_generate_password_title">Utwórz silne hasło do swojego wpisu.</string>
    <string name="education_generate_password_summary">Wygeneruj silne hasło do powiązania z wpisem, z łatwością określ je zgodnie z kryteriami formularza i nie zapomnij o bezpiecznym haśle.</string>
    <string name="education_entry_new_field_title">Dodaj niestandardowe pola</string>
    <string name="education_entry_new_field_summary">Zarejestruj podstawowe pole niedostarczone, wypełniając nowe pole, które możesz również chronić.</string>
    <string name="education_unlock_title">Odblokuj swoją bazę danych</string>
    <string name="education_read_only_title">Zapisz ochronę swojej bazy danych</string>
    <string name="education_read_only_summary">"Zmień tryb otwierania sesji.
\n   
\nW trybie tylko do odczytu zapobiegasz niezamierzonym zmianom w bazie danych.
\n  
\nW trybie zapisu możesz dodawać, usuwać lub modyfikować wszystkie elementy, jak chcesz."</string>
    <string name="education_field_copy_title">Skopiuj pole</string>
    <string name="education_field_copy_summary">"Skopiuj łatwo pole, aby wkleić je tam, gdzie chcesz
\n  
\nMożesz użyć kilku metod wypełniania formularzy. Użyj tego, który wolisz."</string>
    <string name="education_lock_title">Zablokuj bazę danych</string>
    <string name="education_lock_summary">Szybko zablokuj bazę danych, możesz skonfigurować aplikację, by po chwili ją zablokować, i gdy ekran się wyłączy.</string>
    <string name="education_sort_title">Sortowanie elementów</string>
    <string name="education_sort_summary">Wybierz sposób sortowania wpisów i grup.</string>
    <string name="education_donation_title">Weź udział</string>
    <string name="education_donation_summary">Pomóż zwiększyć stabilność, bezpieczeństwo i dodawanie kolejnych funkcji.</string>
    <string name="html_text_ad_free">W przeciwieństwie do wielu aplikacji do zarządzania hasłami, ta jest <strong>wolna od reklam</strong>, jest oprogramowaniem darmowym typu <strong>copylefted libre</strong> i nie zbiera danych osobowych na swoich serwerach, bez względu na to, jakiej wersji używasz.</string>
    <string name="html_text_buy_pro">Kupując wersję pro, będziesz mieć dostęp do tej <strong>funkcja wizualna</strong> a szczególnie pomożesz <strong> zrealizować projekty społecznościowe. </strong>
    </string>
    <string name="html_text_feature_generosity">Ta <strong>funkcja wizualna</strong> jest dostępna dzięki Twojej hojności.</string>
    <string name="html_text_donation">Aby zachować naszą wolność i być zawsze aktywnym, liczymy na Twój <strong>wkład.</strong>
    </string>
    <string name="html_text_dev_feature">Ta funkcja jest <strong>rozwojowa</strong> i wymaga twojego <strong>wkładu</strong> aby być wkrótce dostępną.</string>
    <string name="html_text_dev_feature_buy_pro">Kupując wersję <strong>pro</strong> wersja,</string>
    <string name="html_text_dev_feature_contibute">Przez <strong>przyczynianie się</strong>,</string>
    <string name="html_text_dev_feature_encourage">zachęcasz programistów do tworzenia <strong>nowych funkcji</strong> i <strong>naprawić błądy</strong> zgodnie z Twoimi uwagami.</string>
    <string name="html_text_dev_feature_thanks">Wielkie dzięki za twój wkład.</string>
    <string name="html_text_dev_feature_work_hard">Ciężko pracujemy, aby szybko udostępnić tę funkcję.</string>
    <string name="html_text_dev_feature_upgrade">Nie zapomnij o aktualizacji aplikacji, instalując nowe wersje.</string>
    <string name="download">Pobieranie</string>
    <string name="contribute">Przyczyń się</string>
    <string name="encryption_chacha20">ChaCha20</string>
    <string name="kdf_AES">AES KDF</string>
    <string name="kdf_Argon2">Argon2</string>
    <string name="style_choose_title">Motyw aplikacji</string>
    <string name="style_choose_summary">Motyw używany w aplikacji</string>
    <string name="icon_pack_choose_title">Pakiet ikon</string>
    <string name="icon_pack_choose_summary">Pakiet ikon używany w aplikacji</string>
    <string name="build_label">Kompilacja %1$s</string>
    <string name="keyboard_name">Magikeyboard</string>
    <string name="keyboard_label">Magikeyboard (KeePass DX)</string>
    <string name="keyboard_setting_label">Ustawienia Magikeyboard</string>
    <string name="keyboard_entry_category">Wpis</string>
    <string name="keyboard_entry_timeout_title">Limit czasu</string>
    <string name="keyboard_entry_timeout_summary">Limit czasu, aby wyczyścić wpis klawiatury</string>
    <string name="keyboard_notification_entry_title">Informacje o powiadomieniach</string>
    <string name="keyboard_notification_entry_summary">Pokaż powiadomienie, gdy wpis jest dostępny</string>
    <string name="keyboard_notification_entry_content_title_text">Wpis</string>
    <string name="keyboard_notification_entry_content_title">%1$s dostępne na Magikeyboard</string>
    <string name="keyboard_notification_entry_content_text">%1$s</string>
    <string name="keyboard_notification_entry_clear_close_title">Wyczyść przy zamykaniu</string>
    <string name="keyboard_notification_entry_clear_close_summary">Wyczyść wpis klawiatury podczas zamykania powiadomienia</string>
    <string name="keyboard_appearance_category">Wygląd</string>
    <string name="keyboard_theme_title">Motyw klawiatury</string>
    <string name="keyboard_keys_category">Klawiatura</string>
    <string name="keyboard_key_vibrate_title">Wibracja po naciśnięciu klawisza</string>
    <string name="keyboard_key_sound_title">Dźwięk przy naciśnięciu</string>
</resources><|MERGE_RESOLUTION|>--- conflicted
+++ resolved
@@ -42,11 +42,7 @@
     <string name="select_database_file">Otwórz istniejącą bazę danych</string>
     <string name="entry_accessed">Dostęp do pliku</string>
     <string name="entry_cancel">Anuluj</string>
-<<<<<<< HEAD
-    <string name="entry_notes">Komentarz</string>
-=======
-    <string name="entry_comment">Notatki</string>
->>>>>>> 25655abb
+    <string name="entry_notes">Notatki</string>
     <string name="entry_confpassword">Potwierdź hasło</string>
     <string name="entry_created">Utworzono</string>
     <string name="entry_expires">Wygasa</string>
@@ -172,11 +168,7 @@
     <string name="clipboard_error">Niektóre telefony Samsung z Androidem nie pozwalają aplikacjom korzystać ze schowka.</string>
     <string name="clipboard_error_clear">Nie można wyczyścić schowka</string>
     <string name="clipboard_swipe_clean">Przesuń, by wyczyścić schowek</string>
-<<<<<<< HEAD
     <string name="disclaimer_formal">KeePass DX \u00A9 %1$d Kunzisoft korzystasz absolutnie bez gwarancji. To jest bezpłatne oprogramowanie i możesz go redystrybuować na warunkach GPL w wersji 3 lub późniejszej.</string>
-=======
-    <string name="disclaimer_formal">Z aplikacji KeePass DX © %1$d Kunzisoft korzystasz ABSOLUTNIE BEZ GWARANCJI; To jest wolne oprogramowanie i możesz go redystrybuować na warunkach GPL w wersji 3 lub późniejszej.</string>
->>>>>>> 25655abb
     <string name="entry_not_found">Nie znaleziono danych wejściowych.</string>
     <string name="error_load_database">Nie można załadować bazy danych.</string>
     <string name="error_load_database_KDF_memory">Nie można załadować klucza. Spróbuj zmniejszyć użycie pamięć KDF.</string>
