<?xml version="1.0" encoding="utf-8"?>
<!--
 Copyright 2017 Brian Pellin, Jeremy Jamet / Kunzisoft.
     
 This file is part of KeePass DX.

  KeePass DX is free software: you can redistribute it and/or modify
  it under the terms of the GNU General Public License as published by
  the Free Software Foundation, either version 3 of the License, or
  (at your option) any later version.

  KeePass DX is distributed in the hope that it will be useful,
  but WITHOUT ANY WARRANTY; without even the implied warranty of
  MERCHANTABILITY or FITNESS FOR A PARTICULAR PURPOSE.  See the
  GNU General Public License for more details.

  You should have received a copy of the GNU General Public License
  along with KeePass DX.  If not, see <http://www.gnu.org/licenses/>.

  Italian translation by Diego Pierotto. Updated by anthologist on April 2018.

--><resources>
    <string name="about_feedback">Commenti</string>
    <string name="about_homepage">Pagina web</string>
    <string name="about_description">Implementazione Android del gestore password KeePass</string>
    <string name="accept">Accetto</string>
    <string name="add_entry">Aggiungi elemento</string>
    <string name="add_group">Aggiungi gruppo</string>
    <string name="encryption_algorithm">Algoritmo di cifratura</string>
    <string name="app_timeout">Scadenza app</string>
    <string name="app_timeout_summary">Inattività prima del blocco dell\'app</string>
    <string name="application">App</string>
    <string name="menu_app_settings">Impostazioni app</string>
    <string name="brackets">Parentesi</string>
    <string name="file_manager_install_description">Sfoglia i file installando il Gestore File di OpenIntents</string>
    <string name="cancel">Annulla</string>
    <string name="clipboard_cleared">Appunti eliminati</string>
    <string name="clipboard_error_title">Errore negli appunti</string>
    <string name="clipboard_error">Alcuni telefoni Android di Samsung non permettono alle app di usare gli appunti.</string>
    <string name="clipboard_error_clear">Eliminazione degli appunti fallita</string>
    <string name="clipboard_timeout">Scadenza appunti</string>
    <string name="clipboard_timeout_summary">Tempo prima di eliminare gli appunti</string>
    <string name="select_to_copy">Copia %1$s negli appunti</string>
    <string name="retrieving_db_key">Creazione file chiave database…</string>
    <string name="database">Banca dati</string>
    <string name="decrypting_db">Decodifica contenuto database…</string>
    <string name="default_checkbox">Usa come database predefinito</string>
    <string name="digits">Numeri</string>
    <string name="disclaimer_formal">KeePass DX \u00A9 %1$d Kunzisoft viene distribuito assolutamente con nessuna garanzia. Si tratta di software libero e sei invitato a distribuirlo sotto le condizioni della licenza GPL versione 3 o successiva.</string>
    <string name="entry_notes">Note</string>
    <string name="select_database_file">Apri un database esistente</string>
    <string name="entry_accessed">Ultimo accesso</string>
    <string name="entry_cancel">Annulla</string>
    <string name="entry_confpassword">Conferma password</string>
    <string name="entry_created">Creato</string>
    <string name="entry_expires">Scade</string>
    <string name="entry_keyfile">File chiave</string>
    <string name="entry_modified">Modificato</string>
    <string name="entry_not_found">Dati non trovati.</string>
    <string name="entry_password">Password</string>
    <string name="entry_save">Salva</string>
    <string name="entry_title">Nome</string>
    <string name="entry_url">URL</string>
    <string name="entry_user_name">Nome utente</string>
    <string name="error_arc4">La codifica a flusso ARCFOUR non è supportata.</string>
    <string name="error_can_not_handle_uri">KeePass DX non può gestire questo URI.</string>
    <string name="error_file_not_create">Impossibile creare il file:</string>
    <string name="error_invalid_db">Lettura del database fallita.</string>
    <string name="error_invalid_path">Assicurati che il percorso sia corretto.</string>
    <string name="error_no_name">Inserisci un nome.</string>
    <string name="error_out_of_memory">Memoria insufficiente per caricare l\'intero database.</string>
    <string name="error_pass_gen_type">Deve essere selezionato almeno un tipo di generazione password.</string>
    <string name="error_pass_match">Le password non corrispondono.</string>
    <string name="error_rounds_not_number">Rendi il \"livello\" un numero.</string>
    <string name="error_rounds_too_large">\"Livello\" troppo alto. Impostato a 2147483648.</string>
    <string name="error_string_key">Ogni stringa deve avere un nome.</string>
    <string name="error_title_required">Aggiungi un titolo.</string>
    <string name="error_wrong_length">Inserisci un numero naturale positivo nel campo \"lunghezza\".</string>
    <string name="field_name">Nome campo</string>
    <string name="field_value">Valore campo</string>
    <string name="file_not_found">File non trovato.</string>
    <string name="file_not_found_content">File non trovato. Prova a riaprirlo dal tuo gestore di file.</string>
    <string name="file_browser">Gestore file</string>
    <string name="generate_password">Genera password</string>
    <string name="hint_conf_pass">conferma password</string>
    <string name="hint_generated_password">password generata</string>
    <string name="hint_group_name">Nome gruppo</string>
    <string name="hint_keyfile">file chiave</string>
    <string name="hint_length">lunghezza</string>
    <string name="password">Password</string>
    <string name="hint_pass">password</string>
    <string name="install_from_play_store">Installa dal Play Store</string>
    <string name="install_from_f_droid">Installa dal F-Droid</string>
    <string name="invalid_password">Password o file chiave non validi.</string>
    <string name="invalid_algorithm">Algoritmo errato.</string>
    <string name="invalid_db_sig">Formato database non riconosciuto.</string>
    <string name="keyfile_does_not_exist">Non esiste alcun file chiave.</string>
    <string name="keyfile_is_empty">Il file chiave è vuoto.</string>
    <string name="length">Lunghezza</string>
    <string name="list_size_title">Dimensione elenco gruppo</string>
    <string name="list_size_summary">Dimensione del testo nell\'elenco del gruppo</string>
    <string name="loading_database">Caricamento database…</string>
    <string name="lowercase">Minuscole</string>
    <string name="maskpass_title">Nascondi le password</string>
    <string name="maskpass_summary">Maschera le password (***) in modo predefinito</string>
    <string name="menu_about">Informazioni</string>
    <string name="menu_change_key_settings">Modifica chiave principale</string>
    <string name="settings">Impostazioni</string>
    <string name="menu_database_settings">Impostazioni database</string>
    <string name="menu_delete">Elimina</string>
    <string name="menu_donate">Dona</string>
    <string name="menu_edit">Modifica</string>
    <string name="menu_hide_password">Nascondi password</string>
    <string name="menu_lock">Blocca database</string>
    <string name="menu_open">Apri</string>
    <string name="menu_search">Cerca</string>
    <string name="menu_showpass">Mostra password</string>
    <string name="menu_url">Vai all\'URL</string>
    <string name="minus">Meno</string>
    <string name="never">Mai</string>
    <string name="no_results">Nessun risultato di ricerca</string>
    <string name="no_url_handler">Installa un browser web per aprire questo URL.</string>
    <string name="open_recent">Database recenti</string>
    <string name="omitbackup_title">Non cercare nelle voci di backup</string>
    <string name="omitbackup_summary">Ometti i gruppi \"Backup\" e \"Cestino\" dai risultati di ricerca</string>
    <string name="progress_create">Creazione nuovo database…</string>
    <string name="progress_title">In corso…</string>
    <string name="protection">Protezione</string>
    <string name="read_only">Sola lettura</string>
    <string name="read_only_warning">KeePass DX richiede l\'autorizzazione di scrittura per poter modificare il tuo database.</string>
    <string name="read_only_kitkat_warning">A partire da Android KitKat, alcuni dispositivi non permettono più alle app di scrivere nella scheda SD.</string>
    <string name="recentfile_title">Cronologia file recenti</string>
    <string name="recentfile_summary">Ricorda i file recenti</string>
    <string name="remember_keyfile_summary">Ricorda la posizione dei file chiave dei database</string>
    <string name="remember_keyfile_title">Salva il file chiave</string>
    <string name="content_description_remove_from_list">Elimina</string>
    <string name="root">Root</string>
    <string name="rounds">Livello cifratura</string>
    <string name="rounds_explanation">Livelli di cifratura aggiuntivi forniscono una maggiore protezione contro attacchi di tipo forza bruta, ma può rallentare il caricamento e il salvataggio.</string>
    <string name="rounds_hint">livello</string>
    <string name="saving_database">Salvataggio database…</string>
    <string name="space">Spazio</string>
    <string name="search_label">Cerca</string>
    <string name="sort_db">Ordine naturale</string>
    <string name="special">Speciali</string>
    <string name="search">Titolo/descrizione voce</string>
    <string name="search_results">Risultati ricerca</string>
    <string name="underline">Trattino basso</string>
    <string name="unsupported_db_version">Versione database non supportata.</string>
    <string name="uppercase">Maiuscole</string>
    <string name="warning">Attenzione</string>
    <string name="warning_password_encoding">Evita password con caratteri al di fuori del formato di codifica del testo nel file di database (i caratteri non riconosciuti vengono convertiti nella stessa lettera).</string>
    <string name="warning_read_only">Permetti l\'accesso in scrittura alla scheda SD per salvare le modifiche al database.</string>
    <string name="warning_unmounted">Monta la scheda SD per creare o caricare un database.</string>
    <string name="version_label">Versione %1$s</string>
    <string name="configure_biometric">La scansione di impronte è supportata ma non impostata.</string>
    <string name="open_biometric_prompt_unlock_database">Scansione impronte</string>
    <string name="encrypted_value_stored">Password criptata salvata</string>
<<<<<<< HEAD
    <string name="biometric_invalid_key">Lettura dell\'impronta fallita. Ripristina la tua password.</string>
    <string name="biometric_scanning_error">Problema impronta: %1$s</string>
    <string name="open_biometric_prompt_store_credential">Usa l\'impronta per salvare questa password</string>
    <string name="no_credentials_stored">Questo database non ha ancora alcuna password.</string>
    <string name="education_unlock_summary">Inserisci una password e/o file chiave per sbloccare il database.
=======
    <string name="fingerprint_invalid_key">Lettura dell\'impronta fallita. Ripristina la tua password.</string>
    <string name="fingerprint_error">Problema impronta: %1$s</string>
    <string name="store_with_fingerprint">Usa l\'impronta per salvare questa password</string>
    <string name="no_password_stored">Questo database non ha ancora alcuna password.</string>
    <string name="education_unlock_summary">Inserisci la password e/o il file chiave per sbloccare il database.
>>>>>>> 7c2ff506
\n
\nEseguire il backup del file di database in un luogo sicuro dopo ogni modifica.</string>
    <string-array name="timeout_options">
        <item>5 secondi</item>
        <item>10 secondi</item>
        <item>20 secondi</item>
        <item>30 secondi</item>
        <item>1 minuto</item>
        <item>5 minuti</item>
        <item>15 minuti</item>
        <item>30 minuti</item>
        <item>Mai</item>
    </string-array>
    <string-array name="list_size_options">
        <item>Piccolo</item>
        <item>Medio</item>
        <item>Grande</item>
    </string-array>
    <string name="beta_dontask">Non mostrare di nuovo</string>
    <string name="allow">Consenti</string>
    <string name="copy_field">Copia di %1$s</string>
    <string name="encryption">Cifratura</string>
    <string name="key_derivation_function">Funzione di derivazione chiave</string>
    <string name="extended_ASCII">ASCII esteso</string>
    <string name="clipboard_swipe_clean">Scorri per pulire gli appunti ora</string>
    <string name="error_nokeyfile">Seleziona un file chiave.</string>
    <string name="error_autofill_enable_service">Attivazione del servizio di auto-completamento fallita.</string>
    <string name="error_move_folder_in_itself">Non puoi spostare un gruppo in se stesso.</string>
    <string name="menu_form_filling_settings">Riempimento campi</string>
    <string name="menu_copy">Copia</string>
    <string name="menu_move">Sposta</string>
    <string name="menu_paste">Incolla</string>
    <string name="menu_cancel">Annulla</string>
    <string name="menu_biometric_remove_key">Elimina l\'impronta digitale salvata</string>
    <string name="menu_file_selection_read_only">Sola lettura</string>
    <string name="menu_open_file_read_and_write">Modificabile</string>
    <string name="encryption_explanation">Algoritmo di cifratura del database usato per tutti i dati.</string>
    <string name="kdf_explanation">Per generare la chiave per l\'algoritmo di cifratura, la chiave principale viene trasformata usando una funzione di derivazione della chiave (con un sale casuale).</string>
    <string name="memory_usage">Utilizzo di memoria</string>
    <string name="memory_usage_explanation">Quantità di memoria (in byte binari) da usare dalla funzione di derivazione della chiave.</string>
    <string name="parallelism">Parallelismo</string>
    <string name="parallelism_explanation">Grado di parallelismo (cioè numero di thread) usato dalla funzione di derivazione della chiave.</string>
    <string name="sort_menu">Ordina</string>
    <string name="sort_ascending">Prima il minore ↓</string>
    <string name="sort_groups_before">Prima i gruppi</string>
    <string name="sort_recycle_bin_bottom">Cestino in fondo</string>
    <string name="sort_title">Titolo</string>
    <string name="sort_username">Nome utente</string>
    <string name="sort_creation_time">Creazione</string>
    <string name="sort_last_modify_time">Modifica</string>
    <string name="sort_last_access_time">Accesso</string>
    <string name="warning_empty_password">Vuoi veramente che non ci sia una password di sblocco\?</string>
    <string name="warning_no_encryption_key">Sei sicuro di non volere usare una chiave di cifratura?</string>
    <string name="fingerprint_not_recognized">Impronta non riconosciuta</string>
    <string name="history">Cronologia</string>
    <string name="menu_appearance_settings">Aspetto</string>
    <string name="general">Generale</string>
    <string name="autofill">Autocompletamento</string>
    <string name="autofill_service_name">Autocompletamento di KeePass DX</string>
    <string name="autofill_sign_in_prompt">Accedi con KeePass DX</string>
    <string name="set_autofill_service_title">Imposta servizio predefinito di autocompletamento</string>
    <string name="set_autofill_service_summary">Attiva l\'autocompletamento per compilare velocemente i moduli in altre app</string>
    <string name="password_size_title">Dimensione password generata</string>
    <string name="password_size_summary">Imposta la dimensione predefinita delle password generate</string>
    <string name="list_password_generator_options_title">Caratteri password</string>
    <string name="list_password_generator_options_summary">Imposta i caratteri permessi di generazione password</string>
    <string name="clipboard_notifications_title">Notifiche appunti</string>
    <string name="clipboard_notifications_summary">Abilita le notifiche degli appunti per copiare i campi durante la visualizzazione di un elemento</string>
    <string name="clipboard_warning">Se l\'eliminazione automatica degli appunti fallisce, cancellali manualmente.</string>
    <string name="lock">Blocca</string>
    <string name="lock_database_screen_off_title">Blocco schermo</string>
    <string name="lock_database_screen_off_summary">Blocca il database quando lo schermo è spento</string>
<<<<<<< HEAD
    <string name="fingerprint_advanced_unlock_title">Come impostare la scansione di impronte per sbloccare velocemente\?</string>
    <string name="fingerprint_setting_text">Salva la tua impronta per il dispositivo in</string>
    <string name="fingerprint_setting_link_text">\"Impostazioni\" → \"Sicurezza\" → \"Impronta\"</string>
    <string name="fingerprint_type_credentials_text">Digita la password di blocco database</string>
    <string name="fingerprint_scan_to_store">Scansiona la tua impronta per salvare la password di blocco database in modo sicuro.</string>
    <string name="fingerprint_scan_to_open">Scansiona la tua impronta per aprire il database quando la password è disattivata.</string>
    <string name="usage">Utilizzo</string>
    <string name="advanced_unlock">Impronta</string>
    <string name="biometric_unlock_enable_title">Scansione di impronte</string>
    <string name="biometric_unlock_enable_summary">Consente la scansione di impronte per aprire il database</string>
    <string name="biometric_delete_all_key_title">Elimina chiavi di cifratura</string>
    <string name="biometric_delete_all_key_summary">Elimina tutte le chiavi di cifratura relative al riconoscimento dell\'impronta</string>
    <string name="biometric_delete_all_key_warning">Sei sicuro di volere eliminare tutte le chiavi relative alle impronte?</string>
=======
    <string name="fingerprint_quick_unlock_title">Come impostare la scansione di impronte digitali per sbloccare velocemente\?</string>
    <string name="fingerprint_setting_text">Salva la tua impronta per il dispositivo in</string>
    <string name="fingerprint_setting_way_text">\"Impostazioni\" → \"Sicurezza\" → \"Impronta digitale\"</string>
    <string name="fingerprint_type_password_text">Digita la password di blocco database</string>
    <string name="fingerprint_scan_to_store">Scansiona la tua impronta per salvare la password di blocco database in modo sicuro.</string>
    <string name="fingerprint_scan_to_open">Scansiona la tua impronta per aprire il database quando la password è disattivata.</string>
    <string name="usage">Utilizzo</string>
    <string name="fingerprint">Impronta digitale</string>
    <string name="fingerprint_enable_title">Scansione di impronte</string>
    <string name="fingerprint_enable_summary">Consente la scansione di impronte per aprire il database</string>
    <string name="fingerprint_delete_all_title">Elimina chiavi di cifratura</string>
    <string name="fingerprint_delete_all_summary">Elimina tutte le chiavi di cifratura relative al riconoscimento dell\'impronta</string>
    <string name="fingerprint_delete_all_warning">Sei sicuro di volere eliminare tutte le chiavi relative alle impronte?</string>
>>>>>>> 7c2ff506
    <string name="unavailable_feature_text">Impossibile avviare questa funzione.</string>
    <string name="unavailable_feature_version">La tua versione di Android %1$s non è la minima %2$s richiesta.</string>
    <string name="unavailable_feature_hardware">L\'hardware relativo non è stato trovato.</string>
    <string name="file_name">Nome file</string>
    <string name="path">Percorso</string>
    <string name="assign_master_key">Assegna una chiave master</string>
    <string name="create_keepass_file">Crea un nuovo database</string>
    <string name="bytes">Bytes</string>
    <string name="full_file_path_enable_title">Percorso file</string>
    <string name="full_file_path_enable_summary">Visualizza il percorso file completo</string>
    <string name="recycle_bin_title">Usa il cestino</string>
    <string name="recycle_bin_summary">Sposta gruppi ed elementi nel cestino prima di eliminare</string>
    <string name="monospace_font_fields_enable_title">Carattere campi</string>
    <string name="monospace_font_fields_enable_summary">Cambia il carattere usato nei campi per una migliore visibilità</string>
    <string name="auto_open_file_uri_title">Apri i file selezionandoli</string>
    <string name="auto_open_file_uri_summary">Apri automaticamente i file selezionandoli nel gestore di file</string>
    <string name="allow_copy_password_title">Fiducia appunti</string>
    <string name="allow_copy_password_summary">Permetti la copia della password e dei campi protetti negli appunti</string>
    <string name="allow_copy_password_warning">ATTENZIONE: gli appunti sono condivisi da tutte le app. Se vengono copiati dati sensibili, altri software possono recuperarli.</string>
    <string name="open_link_database">Link del file database da aprire</string>
    <string name="database_name_title">Nome database</string>
    <string name="database_description_title">Descrizione database</string>
    <string name="database_version_title">Versione database</string>
    <string name="text_appearance">Testo</string>
    <string name="application_appearance">App</string>
    <string name="other">Altro</string>
    <string name="keyboard">Tastiera</string>
    <string name="magic_keyboard_title">Magitastiera</string>
    <string name="magic_keyboard_summary">Attiva una tastiera personale che popola le tue password e i campi di identità</string>
    <string name="magic_keyboard_preference_title">Impostazioni Magitastiera</string>
    <string name="magic_keyboard_configure_title">Imposta la tastiera per un\'autocompletamento sicuro dei moduli.</string>
    <string name="magic_keyboard_activate_setting_text">Attiva la \"Magitastiera\" nelle impostazioni del dispositivo.</string>
    <string name="magic_keyboard_activate_device_keyboard_setting">\"Impostazioni\" → \"Lingue e immissione\" → \"Tastiera attuale\" e scegline una.</string>
    <string name="keyboards_choose_magikeyboard_text">Scegli la Magitastiera quando devi compilare un modulo.</string>
    <string name="keyboards_swicth_magikeyboard_text">Cambia la tastiera premendo a lungo la barra spaziatrice, oppure, se non disponibile, con:</string>
    <string name="keyboard_lock_database_text">Blocca il database.</string>
    <string name="keyboard_back_main_keyboard_text">Usa di nuovo la tastiera predefinita.</string>
    <string name="allow_no_password_title">Non consentire nessuna chiave principale</string>
    <string name="allow_no_password_summary">Abilita il pulsante «Apri» se le credenziali non sono selezionate</string>
    <string name="enable_read_only_title">Protetto da scrittura</string>
    <string name="enable_read_only_summary">Apri il database in sola lettura in modo predefinito</string>
    <string name="enable_education_screens_title">Schermate educative</string>
    <string name="enable_education_screens_summary">Evidenzia gli elementi per imparare come funziona l\'app</string>
    <string name="reset_education_screens_title">Ripristina le schermate educative</string>
    <string name="reset_education_screens_summary">Mostra di nuovo tutti gli elementi educativi</string>
    <string name="reset_education_screens_text">Schermate educative ripristinate</string>
    <string name="education_create_database_title">Crea il tuo file di database</string>
    <string name="education_create_database_summary">Crea il tuo primo file di gestione password.</string>
    <string name="education_select_database_title">Apri un database esistente</string>
    <string name="education_select_database_summary">Apri il tuo file database precedente dal tuo gestore di file per continuare ad usarlo.</string>
    <string name="education_open_link_database_title">Un link al percorso del tuo file è sufficiente</string>
    <string name="education_open_link_database_summary">Puoi anche aprire il tuo database con un link fisico (con file:// e content:// ad esempio).</string>
    <string name="education_new_node_title">Aggiungi elementi al tuo database</string>
    <string name="education_new_node_summary">Gli elementi aiutano a gestire le tue identità digitali. 
\n 
\nI gruppi (~ cartelle) organizzano gli elementi nel database.</string>
    <string name="education_search_title">Cerca tra gli elementi</string>
    <string name="education_search_summary">Inserisci il titolo, il nome utente o il contenuto di altri campi per recuperare le tue password.</string>
    <string name="education_fingerprint_title">Sblocco del database tramite impronta digitale</string>
    <string name="education_fingerprint_summary">Collega la password alla tua impronta digitale per sbloccare velocemente il database.</string>
    <string name="education_entry_edit_title">Modifica l\'elemento</string>
    <string name="education_entry_edit_summary">Modifica l\'elemento con campi personalizzati. I dati possono fare riferimento ad altri campi.</string>
    <string name="education_generate_password_title">Crea una password robusta per l\'elemento.</string>
    <string name="education_generate_password_summary">Genera una password robusta da associare all\'elemento, definiscila a seconda dei criteri del modulo e non dimenticare di tenerla al sicuro.</string>
    <string name="education_entry_new_field_title">Aggiungi campi personalizzati</string>
    <string name="education_entry_new_field_summary">Registra un campo base non fornito, inserendone uno nuovo che puoi anche proteggere.</string>
    <string name="education_unlock_title">Sblocca il tuo database</string>
    <string name="education_read_only_title">Proteggi da scrittura il tuo database</string>
    <string name="education_read_only_summary">Cambia la modalità di apertura per la sessione. 
\n 
\n\"Sola lettura\" impedisce modifiche accidentali al database. 
\n\"Modificabile\" permette di aggiungere, eliminare o modificare tutti gli elementi.</string>
    <string name="education_field_copy_title">Copia un campo</string>
    <string name="education_field_copy_summary">I campi copiati possono essere incollati ovunque. 
\n 
\nUsa il metodo di inserimento che preferisci.</string>
    <string name="education_lock_title">Blocca il database</string>
    <string name="education_lock_summary">Blocca velocemente il database, puoi impostare l\'app per bloccarlo dopo un certo periodo e quando lo schermo si spegne.</string>
    <string name="education_sort_title">Ordine elementi</string>
    <string name="education_sort_summary">Scegli l\'ordine di elementi e gruppi.</string>
    <string name="education_donation_title">Partecipa</string>
    <string name="education_donation_summary">Aiuta a migliorare la stabilità, la sicurezza e ad aggiungere nuove funzioni.</string>
<<<<<<< HEAD
    <string name="html_text_ad_free">Diversamente da molte app di gestione password, questa è <strong>senza pubblicità</strong>, <strong>software libero (copyleft)</strong> e non raccoglie dati personali nei suoi server, non importa quale versione usi.</string>
    <string name="html_text_buy_pro">Acquistando la versione pro, avrai accesso a questa <strong>funzione visiva</strong> e soprattutto aiuterai nella <strong>realizzazione di progetti della comunità.</strong>
=======
    <string name="html_text_ad_free">Diversamente da molte app di gestione password, questa è <strong>senza pubblicità</strong>, <strong>sofware libero (copyleft)</strong> e non raccoglie dati personali nei suoi server, non importa quale versione usi.</string>
    <string name="html_text_buy_pro">Acquistando la versione pro, avrai accesso a questa <strong>funzione visiva</strong> e aiuterai soprattutto nella <strong>realizzazione di progetti della comunità.</strong>
>>>>>>> 7c2ff506
    </string>
    <string name="html_text_feature_generosity">Questa <strong>funzione visiva</strong> è disponibile grazie alla tua generosità.</string>
    <string name="html_text_donation">Per mantenere la nostra libertà ed essere sempre attivi, contiamo sul tuo <strong>contributo.</strong>
    </string>
    <string name="html_text_dev_feature">Questa funzione è <strong>in sviluppo</strong> e richiede il tuo <strong>contributo</strong> per essere disponibile a breve.</string>
    <string name="html_text_dev_feature_buy_pro">Acquistando la versione <strong>pro</strong>,</string>
    <string name="html_text_dev_feature_contibute">
        <strong>Contribuendo</strong>,</string>
    <string name="html_text_dev_feature_encourage">incoraggi gli sviluppatori a creare <strong>nuove funzioni</strong> e a <strong>correggere errori</strong> secondo le tue osservazioni.</string>
    <string name="html_text_dev_feature_thanks">Grazie mille per il tuo contributo.</string>
    <string name="html_text_dev_feature_work_hard">Stiamo lavorando sodo per rilasciare questa funzione a breve.</string>
    <string name="html_text_dev_feature_upgrade">Non dimenticare di tenere aggiornata l\'app installando nuove versioni.</string>
    <string name="download">Scarica</string>
    <string name="contribute">Contribuisci</string>
    <string name="encryption_rijndael">Rijndael (AES)</string>
    <string name="encryption_twofish">Twofish</string>
    <string name="encryption_chacha20">ChaCha20</string>
    <string name="kdf_AES">AES KDF</string>
    <string name="kdf_Argon2">Argon2</string>
    <string name="style_choose_title">Tema dell\'app</string>
    <string name="style_choose_summary">Tema usato nell\'app</string>
    <string name="icon_pack_choose_title">Pacchetto icone</string>
    <string name="icon_pack_choose_summary">Pacchetto icone usato nell\'app</string>
    <string name="keyboard_select_entry_text">Seleziona un elemento con la chiave.</string>
    <string name="keyboard_fill_field_text">Riempi i campi usando gli elementi giusti.</string>
    <string name="edit_entry">Modifica elemento</string>
    <string name="error_load_database">Caricamento del database fallito.</string>
    <string name="error_load_database_KDF_memory">Caricamento della chiave fallito. Prova a diminuire l\' \"Utilizzo memoria\" del KDF.</string>
    <string name="list_entries_show_username_title">Mostra nomi utente</string>
    <string name="list_entries_show_username_summary">Mostra i nomi utente negli elenchi</string>
    <string name="clipboard">Appunti</string>
    <string name="build_label">Build %1$s</string>
    <string name="keyboard_name">Magitastiera</string>
    <string name="keyboard_label">Magitastiera (KeePass DX)</string>
    <string name="keyboard_setting_label">Impostazioni Magitastiera</string>
    <string name="keyboard_entry_category">Elemento</string>
    <string name="keyboard_entry_timeout_title">Scadenza</string>
    <string name="keyboard_entry_timeout_summary">Tempo per eliminare l\'inserimento da tastiera</string>
    <string name="keyboard_notification_entry_title">Info di notifica</string>
    <string name="keyboard_notification_entry_summary">Mostra una notifica quando un elemento è disponibile</string>
    <string name="keyboard_notification_entry_content_title_text">Elemento</string>
    <string name="keyboard_notification_entry_content_title">%1$s disponibile nella Magitastiera</string>
    <string name="keyboard_notification_entry_content_text">%1$s</string>
    <string name="keyboard_notification_entry_clear_close_title">Pulisci alla chiusura</string>
    <string name="keyboard_notification_entry_clear_close_summary">Chiudere il database alla chiusura della notifica</string>
    <string name="keyboard_appearance_category">Aspetto</string>
    <string name="keyboard_theme_title">Tema tastiera</string>
    <string name="keyboard_keys_category">Tasti</string>
    <string name="keyboard_key_vibrate_title">Vibra alla pressione</string>
    <string name="keyboard_key_sound_title">Suono alla pressione</string>
    <string name="selection_mode">Modalità selezione</string>
    <string name="do_not_kill_app">Non terminare l\'app…</string>
    <string name="lock_database_back_root_title">Premere Indietro sulla schermata principale per bloccare</string>
    <string name="lock_database_back_root_summary">Bloccare il database quando l\'utente preme il pulsante Indietro nella schermata principale</string>
    <string name="clear_clipboard_notification_title">Pulisci alla chiusura</string>
    <string name="clear_clipboard_notification_summary">Chiudere il database alla chiusura della notifica</string>
    <string name="recycle_bin">Cestino</string>
    <string name="keyboard_selection_entry_title">Selezione elemento</string>
    <string name="keyboard_selection_entry_summary">Mostra i campi di input nella Magitastiera durante la visualizzazione di un elemento</string>
    <string name="delete_entered_password_title">Elimina password</string>
    <string name="delete_entered_password_summary">Elimina la password immessa dopo un tentativo di connessione</string>
    <string name="content_description_open_file">Apri il file</string>
    <string name="content_description_show_file_link">Mostra il link del file</string>
    <string name="content_description_open_file_link">Apri il link del file</string>
    <string name="content_description_node_children">Figli del nodo</string>
    <string name="content_description_add_node">Aggiungi un nodo</string>
    <string name="content_description_add_entry">Aggiungi una voce</string>
    <string name="content_description_add_group">Aggiungi un gruppo</string>
    <string name="content_description_file_information">Informazioni sul file</string>
    <string name="content_description_password_checkbox">Casella di controllo della password</string>
    <string name="content_description_keyfile_checkbox">Casella di controllo Keyfile</string>
    <string name="content_description_repeat_toggle_password_visibility">"Ripeti  attivare / disattivare la visibilità della password"</string>
    <string name="content_description_entry_icon">Icona d\'ingresso</string>
    <string name="content_description_password_generator">Generatore di password</string>
    <string name="content_description_password_length">Lunghezza della password</string>
    <string name="content_description_add_field">Aggiungi un campo</string>
    <string name="content_description_remove_field">Rimuovi un campo</string>
    <string name="error_move_entry_here">Non è possibile spostare una voce qui.</string>
    <string name="error_copy_entry_here">Non è possibile copiare una voce qui.</string>
    <string name="list_groups_show_number_entries_title">Mostra il numero di voci</string>
    <string name="list_groups_show_number_entries_summary">Mostra il numero di voci in un gruppo</string>
</resources><|MERGE_RESOLUTION|>--- conflicted
+++ resolved
@@ -1,25 +1,25 @@
 <?xml version="1.0" encoding="utf-8"?>
 <!--
- Copyright 2017 Brian Pellin, Jeremy Jamet / Kunzisoft.
-     
- This file is part of KeePass DX.
+    Copyright 2019 Jeremy Jamet / Kunzisoft.
 
-  KeePass DX is free software: you can redistribute it and/or modify
-  it under the terms of the GNU General Public License as published by
-  the Free Software Foundation, either version 3 of the License, or
-  (at your option) any later version.
+    This file is part of KeePass DX.
 
-  KeePass DX is distributed in the hope that it will be useful,
-  but WITHOUT ANY WARRANTY; without even the implied warranty of
-  MERCHANTABILITY or FITNESS FOR A PARTICULAR PURPOSE.  See the
-  GNU General Public License for more details.
+    KeePass DX is free software: you can redistribute it and/or modify
+    it under the terms of the GNU General Public License as published by
+    the Free Software Foundation, either version 3 of the License, or
+    (at your option) any later version.
 
-  You should have received a copy of the GNU General Public License
-  along with KeePass DX.  If not, see <http://www.gnu.org/licenses/>.
+    KeePass DX is distributed in the hope that it will be useful,
+    but WITHOUT ANY WARRANTY; without even the implied warranty of
+    MERCHANTABILITY or FITNESS FOR A PARTICULAR PURPOSE.  See the
+    GNU General Public License for more details.
 
-  Italian translation by Diego Pierotto. Updated by anthologist on April 2018.
+    You should have received a copy of the GNU General Public License
+    along with KeePass DX.  If not, see <http://www.gnu.org/licenses/>.
 
---><resources>
+    Italian translation by Diego Pierotto. Updated by anthologist on April 2018.
+-->
+<resources>
     <string name="about_feedback">Commenti</string>
     <string name="about_homepage">Pagina web</string>
     <string name="about_description">Implementazione Android del gestore password KeePass</string>
@@ -156,19 +156,11 @@
     <string name="configure_biometric">La scansione di impronte è supportata ma non impostata.</string>
     <string name="open_biometric_prompt_unlock_database">Scansione impronte</string>
     <string name="encrypted_value_stored">Password criptata salvata</string>
-<<<<<<< HEAD
     <string name="biometric_invalid_key">Lettura dell\'impronta fallita. Ripristina la tua password.</string>
     <string name="biometric_scanning_error">Problema impronta: %1$s</string>
     <string name="open_biometric_prompt_store_credential">Usa l\'impronta per salvare questa password</string>
     <string name="no_credentials_stored">Questo database non ha ancora alcuna password.</string>
-    <string name="education_unlock_summary">Inserisci una password e/o file chiave per sbloccare il database.
-=======
-    <string name="fingerprint_invalid_key">Lettura dell\'impronta fallita. Ripristina la tua password.</string>
-    <string name="fingerprint_error">Problema impronta: %1$s</string>
-    <string name="store_with_fingerprint">Usa l\'impronta per salvare questa password</string>
-    <string name="no_password_stored">Questo database non ha ancora alcuna password.</string>
     <string name="education_unlock_summary">Inserisci la password e/o il file chiave per sbloccare il database.
->>>>>>> 7c2ff506
 \n
 \nEseguire il backup del file di database in un luogo sicuro dopo ogni modifica.</string>
     <string-array name="timeout_options">
@@ -222,7 +214,7 @@
     <string name="sort_last_access_time">Accesso</string>
     <string name="warning_empty_password">Vuoi veramente che non ci sia una password di sblocco\?</string>
     <string name="warning_no_encryption_key">Sei sicuro di non volere usare una chiave di cifratura?</string>
-    <string name="fingerprint_not_recognized">Impronta non riconosciuta</string>
+    <string name="biometric_not_recognized">Impronta non riconosciuta</string>
     <string name="history">Cronologia</string>
     <string name="menu_appearance_settings">Aspetto</string>
     <string name="general">Generale</string>
@@ -241,35 +233,19 @@
     <string name="lock">Blocca</string>
     <string name="lock_database_screen_off_title">Blocco schermo</string>
     <string name="lock_database_screen_off_summary">Blocca il database quando lo schermo è spento</string>
-<<<<<<< HEAD
-    <string name="fingerprint_advanced_unlock_title">Come impostare la scansione di impronte per sbloccare velocemente\?</string>
+    <string name="fingerprint_advanced_unlock_title">Come impostare la scansione di impronte digitali per sbloccare velocemente\?</string>
     <string name="fingerprint_setting_text">Salva la tua impronta per il dispositivo in</string>
-    <string name="fingerprint_setting_link_text">\"Impostazioni\" → \"Sicurezza\" → \"Impronta\"</string>
+    <string name="fingerprint_setting_link_text">\"Impostazioni\" → \"Sicurezza\" → \"Impronta digitale\"</string>
     <string name="fingerprint_type_credentials_text">Digita la password di blocco database</string>
     <string name="fingerprint_scan_to_store">Scansiona la tua impronta per salvare la password di blocco database in modo sicuro.</string>
     <string name="fingerprint_scan_to_open">Scansiona la tua impronta per aprire il database quando la password è disattivata.</string>
     <string name="usage">Utilizzo</string>
-    <string name="advanced_unlock">Impronta</string>
+    <string name="advanced_unlock">Impronta digitale</string>
     <string name="biometric_unlock_enable_title">Scansione di impronte</string>
     <string name="biometric_unlock_enable_summary">Consente la scansione di impronte per aprire il database</string>
     <string name="biometric_delete_all_key_title">Elimina chiavi di cifratura</string>
     <string name="biometric_delete_all_key_summary">Elimina tutte le chiavi di cifratura relative al riconoscimento dell\'impronta</string>
     <string name="biometric_delete_all_key_warning">Sei sicuro di volere eliminare tutte le chiavi relative alle impronte?</string>
-=======
-    <string name="fingerprint_quick_unlock_title">Come impostare la scansione di impronte digitali per sbloccare velocemente\?</string>
-    <string name="fingerprint_setting_text">Salva la tua impronta per il dispositivo in</string>
-    <string name="fingerprint_setting_way_text">\"Impostazioni\" → \"Sicurezza\" → \"Impronta digitale\"</string>
-    <string name="fingerprint_type_password_text">Digita la password di blocco database</string>
-    <string name="fingerprint_scan_to_store">Scansiona la tua impronta per salvare la password di blocco database in modo sicuro.</string>
-    <string name="fingerprint_scan_to_open">Scansiona la tua impronta per aprire il database quando la password è disattivata.</string>
-    <string name="usage">Utilizzo</string>
-    <string name="fingerprint">Impronta digitale</string>
-    <string name="fingerprint_enable_title">Scansione di impronte</string>
-    <string name="fingerprint_enable_summary">Consente la scansione di impronte per aprire il database</string>
-    <string name="fingerprint_delete_all_title">Elimina chiavi di cifratura</string>
-    <string name="fingerprint_delete_all_summary">Elimina tutte le chiavi di cifratura relative al riconoscimento dell\'impronta</string>
-    <string name="fingerprint_delete_all_warning">Sei sicuro di volere eliminare tutte le chiavi relative alle impronte?</string>
->>>>>>> 7c2ff506
     <string name="unavailable_feature_text">Impossibile avviare questa funzione.</string>
     <string name="unavailable_feature_version">La tua versione di Android %1$s non è la minima %2$s richiesta.</string>
     <string name="unavailable_feature_hardware">L\'hardware relativo non è stato trovato.</string>
@@ -352,13 +328,8 @@
     <string name="education_sort_summary">Scegli l\'ordine di elementi e gruppi.</string>
     <string name="education_donation_title">Partecipa</string>
     <string name="education_donation_summary">Aiuta a migliorare la stabilità, la sicurezza e ad aggiungere nuove funzioni.</string>
-<<<<<<< HEAD
     <string name="html_text_ad_free">Diversamente da molte app di gestione password, questa è <strong>senza pubblicità</strong>, <strong>software libero (copyleft)</strong> e non raccoglie dati personali nei suoi server, non importa quale versione usi.</string>
     <string name="html_text_buy_pro">Acquistando la versione pro, avrai accesso a questa <strong>funzione visiva</strong> e soprattutto aiuterai nella <strong>realizzazione di progetti della comunità.</strong>
-=======
-    <string name="html_text_ad_free">Diversamente da molte app di gestione password, questa è <strong>senza pubblicità</strong>, <strong>sofware libero (copyleft)</strong> e non raccoglie dati personali nei suoi server, non importa quale versione usi.</string>
-    <string name="html_text_buy_pro">Acquistando la versione pro, avrai accesso a questa <strong>funzione visiva</strong> e aiuterai soprattutto nella <strong>realizzazione di progetti della comunità.</strong>
->>>>>>> 7c2ff506
     </string>
     <string name="html_text_feature_generosity">Questa <strong>funzione visiva</strong> è disponibile grazie alla tua generosità.</string>
     <string name="html_text_donation">Per mantenere la nostra libertà ed essere sempre attivi, contiamo sul tuo <strong>contributo.</strong>
