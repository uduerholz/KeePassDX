<?xml version="1.0" encoding="utf-8"?>
<!--
 Copyright 2017 Brian Pellin, Jeremy Jamet / Kunzisoft.
     
 This file is part of KeePass DX.

  KeePass DX is free software: you can redistribute it and/or modify
  it under the terms of the GNU General Public License as published by
  the Free Software Foundation, either version 3 of the License, or
  (at your option) any later version.

  KeePass DX is distributed in the hope that it will be useful,
  but WITHOUT ANY WARRANTY; without even the implied warranty of
  MERCHANTABILITY or FITNESS FOR A PARTICULAR PURPOSE.  See the
  GNU General Public License for more details.

  You should have received a copy of the GNU General Public License
  along with KeePass DX.  If not, see <http://www.gnu.org/licenses/>.

  Italian translation by Diego Pierotto. Updated by anthologist on April 2018.

-->
<resources>
    <string name="about_feedback">Commenti:</string>
    <string name="about_homepage">Pagina web:</string>
    <string name="AboutText">KeePass DX è un\'implementazione Android del gestore password KeePass.</string>
    <string name="accept">Accetto</string>
    <string name="add_entry">Aggiungi voce</string>
    <string name="add_group">Aggiungi gruppo</string>
    <string name="add_string">Aggiungi stringa</string>
    <string name="encryption_algorithm">Algoritmo</string>
    <string name="app_timeout">Scadenza applicazione</string>
    <string name="app_timeout_summary">Tempo prima che venga bloccato il database quando l\'applicazione è inattiva.</string>
    <string name="application">Applicazione</string>
    <string name="menu_app_settings">Impostazioni applicazione</string>
    <string name="brackets">Parentesi</string>
    <string name="browser_intall_text">Sfogliare i file richiede l\'applicazione Gestore File di Open Intents, clicca sotto per installarlo. A causa di alcune stranezze nel gestore file, la prima volta la navigazione potrebbe non funzionare correttamente.</string>
    <string name="cancel">Annulla</string>
    <string name="ClearClipboard">Appunti eliminati.</string>
    <string name="clipboard_error_title">Errore negli appunti</string>
    <string name="clipboard_error">Alcuni telefoni Android di Samsung hanno un bug nell\'implementazione degli appunti che causa errori nella copia degli appunti da applicazioni. Per maggiori dettagli:</string>
    <string name="clipboard_error_clear">Eliminazione degli appunti fallita</string>
    <string name="clipboard_timeout">Scadenza appunti</string>
    <string name="clipboard_timeout_summary">Tempo prima di eliminare gli appunti dopo la copia del nome file o password</string>
    <string name="select_to_copy">Copia %1$s negli appunti</string>
    <string name="creating_db_key">Creazione file chiave database&#8230;</string>
    <string name="database">Database</string>
    <string name="decrypting_db">Decodifica contenuto database&#8230;</string>
    <string name="default_checkbox">Usa come database predefinito</string>
    <string name="digits">Cifre</string>
    <string name="disclaimer_formal">KeePass DX \u00A9 %1$d Kunzisoft viene distribuito ASSOLUTAMENTE con NESSUNA GARANZIA; Si tratta di software libero e sei invitato a distribuirlo sotto le condizioni della licenza GPL versione 3 o superiore.</string>
    <string name="select_database_file">Inserisci il nome file del database</string>
    <string name="entry_accessed">Ultimo accesso</string>
    <string name="entry_cancel">Annulla</string>
    <string name="entry_comment">Commento</string>
    <string name="entry_confpassword">Conferma password</string>
    <string name="entry_created">Creato</string>
    <string name="entry_expires">Scade</string>
    <string name="entry_keyfile">File chiave</string>
    <string name="entry_modified">Modificato</string>
    <string name="entry_not_found">Dati non trovati.</string>
    <string name="entry_password">Password</string>
    <string name="entry_save">Salva</string>
    <string name="entry_title">Nome</string>
    <string name="entry_url">URL</string>
    <string name="entry_user_name">Nome utente</string>
    <string name="error_arc4">La codifica ArcFour non è supportata.</string>
    <string name="error_can_not_handle_uri">KeePass DX non può gestire questo URL.</string>
    <string name="error_could_not_create_parent">Impossibile creare la directory principale.</string>
    <string name="error_database_exists">File già esistente.</string>
    <string name="error_failed_to_launch_link">Impossibile aprire il collegamento.</string>
    <string name="error_filename_required">È necessario un nome file.</string>
    <string name="error_file_not_create">Impossibile creare il file:</string>
    <string name="error_invalid_db">Database non valido.</string>
    <string name="error_invalid_path">Percorso non valido.</string>
    <string name="error_no_name">È necessario un nome.</string>
    <string name="error_nopass">È necessaria una password o un file chiave.</string>
    <string name="error_out_of_memory">Il telefono ha esaurito la memoria durante l\'elaborazione del database. Potrebbe essere troppo grande per il tuo telefono.</string>
    <string name="error_pass_gen_type">Deve essere selezionato almeno un tipo di generazione password</string>
    <string name="error_pass_match">Le password non corrispondono.</string>
    <string name="error_rounds_not_number">Il livello deve essere un numero.</string>
    <string name="error_rounds_too_large">Livello troppo grande.  Impostato a 2147483648.</string>
    <string name="error_string_key">È richiesto un nome per ogni stringa.</string>
    <string name="error_title_required">È necessario un titolo.</string>
    <string name="error_wrong_length">Inserisci un valore positivo nel campo lunghezza</string>
    <string name="field_name">Nome campo</string>
    <string name="field_value">Valore campo</string>
    <string name="file_not_found">File non trovato.</string>
    <string name="file_not_found_content">File non trovato. Prova a riaprire dal tuo fornitore di contenuti.</string>
    <string name="file_browser">Sfoglia file</string>
    <string name="generate_password">Genera password</string>
    <string name="hint_conf_pass">conferma password</string>
    <string name="hint_generated_password">password generata</string>
    <string name="hint_group_name">Nome gruppo</string>
    <string name="hint_keyfile">file chiave</string>
    <string name="hint_length">lunghezza</string>
    <string name="password">Password</string>
    <string name="hint_pass">password</string>
    <string name="install_from_play_store">Installa dal Play Store</string>
    <string name="install_from_f_droid">Installa dal F-Droid</string>
    <string name="InvalidPassword">Password o file chiave non validi.</string>
    <string name="invalid_algorithm">Algoritmo non valido.</string>
    <string name="invalid_db_sig">Formato database non riconosciuto.</string>
    <string name="keyfile_does_not_exist">Il file chiave non esiste.</string>
    <string name="keyfile_is_empty">Il file chiave è vuoto.</string>
    <string name="length">Lunghezza</string>
    <string name="list_size_title">Dimensione elenco gruppo</string>
    <string name="list_size_summary">Dimensione del testo nell\'elenco del gruppo</string>
    <string name="loading_database">Caricamento database&#8230;</string>
    <string name="lowercase">Minuscolo</string>
    <string name="maskpass_title">Maschera password</string>
    <string name="maskpass_summary">Nascondi le password in modo predefinito</string>
    <string name="menu_about">Info</string>
    <string name="menu_change_key">Modifica chiave principale</string>
    <string name="settings">Impostazioni</string>
    <string name="menu_db_settings">Impostazioni database</string>
    <string name="menu_delete">Elimina</string>
    <string name="menu_donate">Dona</string>
    <string name="menu_edit">Modifica</string>
    <string name="menu_hide_password">Nascondi password</string>
    <string name="menu_lock">Blocca database</string>
    <string name="menu_open">Apri</string>
    <string name="menu_search">Cerca</string>
    <string name="menu_showpass">Mostra password</string>
    <string name="menu_url">Vai all\'URL</string>
    <string name="minus">Meno</string>
    <string name="never">Mai</string>
    <string name="no_results">Nessun risultato di ricerca</string>
    <string name="no_url_handler">Nessun gestore per questo URL.</string>
    <string name="open_recent">Apri un database recente :</string>
    <string name="omitbackup_title">Non cercare voci di backup</string>
    <string name="omitbackup_summary">Ometti il gruppo \'Backup\' dai risultati di ricerca (si applica solo ai .kdb)</string>
    <string name="progress_create">Creazione nuovo database&#8230;</string>
    <string name="progress_title">In corso&#8230;</string>
    <string name="protection">Protezione</string>
    <string name="read_only">Sola lettura</string>
    <string name="read_only_warning">KeePassDroid non ha i permessi di scrittura nel percorso del database, quindi il database verrà aperto in sola lettura.</string>
    <string name="read_only_kitkat_warning">A partire da Android KitKat, alcuni dispositivi non permettono più alle applicazioni di scrivere nella scheda SD.</string>
    <string name="recentfile_title">Cronologia file recenti</string>
    <string name="recentfile_summary">Ricorda i file usati recentemente</string>
    <string name="remember_keyfile_summary">Ricorda la posizione dei file chiave</string>
    <string name="remember_keyfile_title">Salva il file chiave</string>
    <string name="remove_from_filelist">Elimina</string>
<<<<<<< HEAD
    <string name="encryption_rijndael">Rijndael (AES)</string>
    <string name="root">Principale</string>
=======
    <string name="rijndael">Rijndael (AES)</string>
    <string name="root">Root</string>
>>>>>>> a932156e
    <string name="rounds">Livello cifratura</string>
    <string name="rounds_explanation">Un livello di cifratura elevato fornisce una protezione maggiore contro attacchi di tipo "forza brutta", ma può veramente rallentare il caricamento e il salvataggio.</string>
    <string name="rounds_fix">Livello di cifratura prima della malformazione</string>
    <string name="rounds_fix_explaination">Se il database si è rovinato, inserisci il numero di livello usato precedentemente e il database potrà essere aperto.</string>
    <string name="rounds_hint">livello</string>
    <string name="saving_database">Salvataggio database&#8230;</string>
    <string name="space">Spazio</string>
    <string name="search_label">Cerca</string>
    <string name="sort_db">Ordinamento DB</string>
    <string name="special">Speciale</string>
    <string name="search">Titolo/descrizione voce</string>
<<<<<<< HEAD
    <string name="encryption_twofish">Twofish</string>
=======
    <string name="search_results">Risultati ricerca</string>
    <string name="twofish">Twofish</string>
>>>>>>> a932156e
    <string name="underline">Sottolinea</string>
    <string name="unsupported_db_version">Versione database non supportata.</string>
    <string name="uppercase">Maiuscolo</string>
    <string name="use_saf_summary">Usa l\'Android Storage Access Framework per sfogliare i file (KitKat e successivi)</string>
    <string name="use_saf_title">Storage Access Framework</string>
    <string name="warning">Attenzione</string>
    <string name="warning_password_encoding">Il formato .kdb supporta solo il set di caratteri Latin1. La tua password potrebbe contenere caratteri fuori da questo set. Tutti i caratteri non Latin1 vengono convertiti nello stesso carattere, il che riduce la sicurezza della password. Si consiglia di modificare la password.</string>
    <string name="warning_read_only">Attualmente la scheda SD è in sola lettura. Non sei in grado di salvare le modifiche nel database.</string>
    <string name="warning_unmounted">Attualmente la scheda SD non è montata nel dispositivo. Non sarai in grado di caricare o creare un nuovo database.</string>
    <string name="version_label">Versione:</string>
    <string name="configure_fingerprint">Impronte supportate ma non configurate nel dispositivo</string>
    <string name="scanning_fingerprint">In attesa di impronte</string>
    <string name="encrypted_value_stored">Password criptata salvata</string>
    <string name="fingerprint_invalid_key">Problema chiave non valida</string>
    <string name="fingerprint_error">Problema impronta : %1$s</string>
    <string name="store_with_fingerprint">Usa l\'impronta per salvare questa password</string>
    <string name="no_password_stored">Nessuna password salvata per questo database</string>

    <string name="education_unlock_summary">Inserisci una password e/o file chiave per sbloccare il database.</string>

    <string-array name="timeout_options">
    	<item>5 secondi</item>
    	<item>10 secondi</item>
    	<item>20 secondi</item>
    	<item>30 secondi</item>
    	<item>1 minuto</item>
    	<item>5 minuti</item>
    	<item>15 minuti</item>
    	<item>30 minuti</item>
    	<item>Mai</item>
    </string-array>
    <string-array name="list_size_options">
    	<item>Piccolo</item>
    	<item>Medio</item>
    	<item>Grande</item>
    </string-array>
</resources><|MERGE_RESOLUTION|>--- conflicted
+++ resolved
@@ -141,13 +141,7 @@
     <string name="remember_keyfile_summary">Ricorda la posizione dei file chiave</string>
     <string name="remember_keyfile_title">Salva il file chiave</string>
     <string name="remove_from_filelist">Elimina</string>
-<<<<<<< HEAD
-    <string name="encryption_rijndael">Rijndael (AES)</string>
-    <string name="root">Principale</string>
-=======
-    <string name="rijndael">Rijndael (AES)</string>
     <string name="root">Root</string>
->>>>>>> a932156e
     <string name="rounds">Livello cifratura</string>
     <string name="rounds_explanation">Un livello di cifratura elevato fornisce una protezione maggiore contro attacchi di tipo "forza brutta", ma può veramente rallentare il caricamento e il salvataggio.</string>
     <string name="rounds_fix">Livello di cifratura prima della malformazione</string>
@@ -159,12 +153,7 @@
     <string name="sort_db">Ordinamento DB</string>
     <string name="special">Speciale</string>
     <string name="search">Titolo/descrizione voce</string>
-<<<<<<< HEAD
-    <string name="encryption_twofish">Twofish</string>
-=======
     <string name="search_results">Risultati ricerca</string>
-    <string name="twofish">Twofish</string>
->>>>>>> a932156e
     <string name="underline">Sottolinea</string>
     <string name="unsupported_db_version">Versione database non supportata.</string>
     <string name="uppercase">Maiuscolo</string>
