<?xml version="1.0" encoding="utf-8"?>
<!--
 Copyright 2017 Brian Pellin, Jeremy Jamet / Kunzisoft.
     
 This file is part of KeePassDX.

  KeePassDX is free software: you can redistribute it and/or modify
  it under the terms of the GNU General Public License as published by
  the Free Software Foundation, either version 3 of the License, or
  (at your option) any later version.

  KeePassDX is distributed in the hope that it will be useful,
  but WITHOUT ANY WARRANTY; without even the implied warranty of
  MERCHANTABILITY or FITNESS FOR A PARTICULAR PURPOSE.  See the
  GNU General Public License for more details.

  You should have received a copy of the GNU General Public License
  along with KeePassDX.  If not, see <http://www.gnu.org/licenses/>.
  
  Swedish translation by Niclas Burgren (burgren@gmail.com)
--><resources>
    <string name="about_feedback">Feedback</string>
    <string name="about_homepage">Hemsida</string>
    <string name="about_description">Android-implementation av KeePass password manager</string>
    <string name="accept">OK</string>
    <string name="add_entry">Ny post</string>
    <string name="add_group">Ny grupp</string>
    <string name="encryption_algorithm">Krypterings algoritm</string>
    <string name="app_timeout">Tidsgräns för app</string>
    <string name="app_timeout_summary">Inaktivitet innan appen låses</string>
    <string name="application">App</string>
    <string name="menu_app_settings">App-inställningar</string>
    <string name="beta_dontask">Visa inte igen</string>
    <string name="brackets">Parenteser</string>
    <string name="file_manager_install_description">Skapa, öppna och spara en databasfil kräver att du installerar en filhanterare som accepterar avsiktlig åtgärd ACTION_CREATE_DOCUMENT och ACTION_OPEN_DOCUMENT</string>
    <string name="clipboard_cleared">Urklipp har rensats</string>
    <string name="clipboard_error_title">Urklippsfel</string>
    <string name="clipboard_error">Vissa enheter låter inte appar använda urklipp.</string>
    <string name="clipboard_error_clear">Det gick inte att rensa urklipp</string>
    <string name="clipboard_timeout">Tidsgräns för urklipp</string>
    <string name="clipboard_timeout_summary">Lagringens varaktighet i urklippet</string>
    <string name="select_to_copy">Kopiera %1$s till urklipp</string>
    <string name="retrieving_db_key">Skapar databasnyckel…</string>
    <string name="database">Databas</string>
    <string name="decrypting_db">Dekrypterar databasinnehåll…</string>
    <string name="default_checkbox">Använd som standarddatabas</string>
    <string name="digits">Siffror</string>
<<<<<<< HEAD
    <string name="disclaimer_formal">KeePassDX © %1$d Kunzisoft kommer HELT UTAN GARANTIER; Detta är fri programvara och du är välkommen att distribuera den utifrån villkoren i GPL version 3 eller senare.</string>
    <string name="select_database_file">Ange databasnamn</string>
=======
    <string name="disclaimer_formal">KeePass DX © %1$d Kunzisoft kommer helt utan garantier. Detta är fri programvara och du är välkommen att distribuera den utifrån villkoren i GPL version 3 eller senare.</string>
    <string name="select_database_file">Öppna befintlig databas</string>
>>>>>>> 6a6ef052
    <string name="entry_accessed">Senast använd</string>
    <string name="entry_cancel">Avbryt</string>
    <string name="entry_notes">Anteckningar</string>
    <string name="entry_confpassword">Bekräfta lösenord</string>
    <string name="entry_created">Skapad</string>
    <string name="entry_expires">Upphör</string>
    <string name="entry_keyfile">Nyckelfil</string>
    <string name="entry_modified">Ändrad</string>
    <string name="entry_password">Lösenord</string>
    <string name="entry_save">Spara</string>
    <string name="entry_title">Namn</string>
    <string name="entry_url">URL</string>
    <string name="entry_user_name">Användarnamn</string>
<<<<<<< HEAD
    <string name="error_arc4">Strömchiffret ArcFour stöds inte.</string>
    <string name="error_can_not_handle_uri">KeePassDX kan inte hantera denna URI.</string>
=======
    <string name="error_arc4">Strömchiffret ARCFOUR stöds inte.</string>
    <string name="error_can_not_handle_uri">KeePass DX kunde inte hantera denna URI.</string>
>>>>>>> 6a6ef052
    <string name="error_file_not_create">Kunde inte skapa filen:</string>
    <string name="error_invalid_db">Kunde inte läsa databas.</string>
    <string name="error_invalid_path">Se till att sökvägen är korrekt.</string>
    <string name="error_no_name">Ange ett namn.</string>
    <string name="error_nokeyfile">Välj en nyckelfil.</string>
    <string name="error_out_of_memory">Otillräckligt minne för att ladda hela databasen.</string>
    <string name="error_pass_gen_type">Minst en lösenords-genereringstyp måste väljas.</string>
    <string name="error_pass_match">Lösenorden matchar inte.</string>
    <string name="error_rounds_too_large">\"Transformationsrundor\" är för stort. Sätter värdet till 2147483648.</string>
    <string name="error_string_key">Varje sträng måste ha ett fältnamn.</string>
    <string name="error_title_required">Lägg till en titel.</string>
    <string name="error_wrong_length">Ange ett positivt heltal i fältet för längd.</string>
    <string name="field_name">Fältnamn</string>
    <string name="field_value">Fältvärde</string>
    <string name="file_browser">Filhanterare</string>
    <string name="generate_password">Generera lösenord</string>
    <string name="hint_conf_pass">bekräfta lösenord</string>
    <string name="hint_generated_password">genererat lösenord</string>
    <string name="hint_group_name">Gruppnamn</string>
    <string name="hint_keyfile">nyckelfil</string>
    <string name="hint_length">längd</string>
    <string name="hint_pass">lösenord</string>
    <string name="password">Lösenord</string>
    <string name="install_from_play_store">Installera från Play Store</string>
    <string name="install_from_f_droid">Installera från F-Droid</string>
    <string name="invalid_credentials">Det gick inte att läsa autentiseringsuppgifterna. Om detta inträffar igen kan det bero på att databasfilen är skadad.</string>
    <string name="invalid_algorithm">Fel algoritm.</string>
    <string name="invalid_db_sig">Det gick inte att känna igen databasformatet.</string>
    <string name="keyfile_does_not_exist">Nyckelfilen existerar inte.</string>
    <string name="keyfile_is_empty">Nyckelfilen är tom.</string>
    <string name="length">Längd</string>
    <string name="list_size_title">Storlek på grupplista</string>
    <string name="list_size_summary">Textstorlek i grupplistan</string>
    <string name="loading_database">Laddar databas…</string>
    <string name="lowercase">Gemener</string>
    <string name="maskpass_title">Dölj lösenord</string>
    <string name="maskpass_summary">Döljer lösenord (***) som standard</string>
    <string name="menu_about">Om</string>
    <string name="menu_change_key_settings">Byt huvudnyckel</string>
    <string name="settings">Inställningar</string>
    <string name="menu_database_settings">Databasinställningar</string>
    <string name="menu_delete">Radera</string>
    <string name="menu_donate">Donera</string>
    <string name="menu_edit">Redigera</string>
    <string name="menu_hide_password">Dölj lösenord</string>
    <string name="menu_lock">Lås databas</string>
    <string name="menu_open">Öppna</string>
    <string name="menu_search">Sök</string>
    <string name="menu_showpass">Visa lösenord</string>
    <string name="menu_url">Gå till URL</string>
    <string name="minus">Bindestreck</string>
    <string name="never">Aldrig</string>
    <string name="no_results">Inget sökresultat</string>
    <string name="no_url_handler">Installera en webbläsare för att öppna denna URL.</string>
    <string name="open_recent">Senast öppnade databaser</string>
    <string name="omitbackup_title">Sök inte efter backup-poster</string>
    <string name="omitbackup_summary">Utelämnar poster i grupperna \"Backup\" och \"Papperskorg\"</string>
    <string name="progress_create">Skapar ny databas…</string>
    <string name="progress_title">Arbetar…</string>
    <string name="protection">Skydd</string>
    <string name="remember_keyfile_summary">Kommer ihåg sökvägar till databasers nyckelfiler</string>
    <string name="remember_keyfile_title">Spara nyckelfil</string>
    <string name="content_description_remove_from_list">Ta bort</string>
    <string name="encryption_rijndael">Rijndael (AES)</string>
    <string name="root">Root</string>
    <string name="rounds">Transformationsrundor</string>
    <string name="rounds_explanation">Högre antal krypteringsrundor ger ytterligare skydd mot bruteforce-attacker, men kan göra det betydligt långsammare att ladda och spara.</string>
    <string name="rounds_hint">transformationsrundor</string>
    <string name="saving_database">Sparar databas…</string>
    <string name="space">Mellanslag</string>
    <string name="search_label">Sök</string>
    <string name="sort_db">Naturlig ordning</string>
    <string name="special">Specialtecken</string>
    <string name="search">Postens titel/beskrivning</string>
    <string name="search_results">Sökresultat</string>
    <string name="encryption_twofish">Twofish</string>
    <string name="underline">Understreck</string>
    <string name="unsupported_db_version">Databasversionen stöds ej.</string>
    <string name="uppercase">Versaler</string>
    <string name="warning_unmounted">Montera SD-kortet för att skapa eller ladda in en databas.</string>
    <string name="version_label">Version %1$s</string>
    <string name="education_unlock_summary">Ange lösenord och/eller nyckelfil för att öppna databasen.
\n
\nBacka upp databasfilen på ett säkert ställe efter varje ändring.</string>
    <string-array name="timeout_options">
        <item>5 sekunder</item>
        <item>10 sekunder</item>
        <item>20 sekunder</item>
        <item>30 sekunder</item>
        <item>1 minut</item>
        <item>5 minuter</item>
        <item>15 minuter</item>
        <item>30 minuter</item>
        <item>Aldrig</item>
    </string-array>
    <string-array name="list_size_options">
        <item>Liten</item>
        <item>Medium</item>
        <item>Stor</item>
    </string-array>
    <string name="edit_entry">Redigera post</string>
    <string name="encryption">Kryptering</string>
    <string name="key_derivation_function">Nyckelhärledningsfunktion</string>
    <string name="extended_ASCII">Utökad ASCII</string>
    <string name="allow">Tillåt</string>
    <string name="clipboard_swipe_clean">Svep för att rensa urklipp nu</string>
    <string name="content_description_open_file">Öppna fil</string>
    <string name="content_description_add_node">Lägg till nod</string>
    <string name="content_description_add_entry">Ny post</string>
    <string name="content_description_add_group">Lägg till grupp</string>
    <string name="content_description_file_information">Filinformation</string>
    <string name="content_description_password_checkbox">Lösenordskryssruta</string>
    <string name="content_description_keyfile_checkbox">Nyckelfilskryssruta</string>
    <string name="content_description_repeat_toggle_password_visibility">Repetera växla lösenordssynlighet</string>
    <string name="content_description_entry_icon">Post-ikon</string>
    <string name="content_description_entry_save">Spara post</string>
    <string name="content_description_password_generator">Lösenordsgenerator</string>
    <string name="content_description_password_length">Lösenords längd</string>
    <string name="content_description_add_field">Lägg till fält</string>
    <string name="content_description_remove_field">Ta bort fält</string>
    <string name="content_description_background">Bakgrund</string>
    <string name="content_description_update_from_list">Uppdatera</string>
    <string name="content_description_keyboard_close_fields">Stäng fält</string>
    <string name="master_key">Huvudnyckel</string>
    <string name="security">Säkerhet</string>
    <string name="entry_not_found">Kunde inte hitta data för posten.</string>
    <string name="error_autofill_enable_service">Kunde inte aktivera autofyll-tjänsten.</string>
    <string name="file_not_found_content">Kunde inte hitta filen. Försök att öppna den igen från din filhanterare.</string>
    <string name="copy_field">Kopia av %1$s</string>
    <string name="menu_form_filling_settings">Formulär-ifyllning</string>
    <string name="read_only">Skrivskyddad</string>
    <string name="read_only_warning">KeePass DX behöver skrivbehörighet för att ändra något i din databas.</string>
    <string name="read_only_kitkat_warning">Sedan Android KitKat tillåter vissa enheter inte appar att skriva till SD-kortet.</string>
    <string name="recentfile_title">Senaste filhistorik</string>
    <string name="recentfile_summary">Kom ihåg senaste filnamn</string>
    <string name="encryption_explanation">Krypteringsalgoritm som används för all data i databasen.</string>
    <string name="kdf_explanation">För att generera nyckeln till krypteringsalgoritmen kommer huvudnyckeln transformeras med en slumpmässigt saltad nyckelderivatsfunktion.</string>
    <string name="memory_usage">Minnesanvändning</string>
    <string name="memory_usage_explanation">Mängd minne (i binära bytes) som ska användas av nyckelderivatsfunktionen.</string>
    <string name="parallelism">Parallellism</string>
    <string name="parallelism_explanation">Grad av parallellism (dvs. antal trådar) som används av nyckelderivatsfuntionen.</string>
    <string name="sort_menu">Sortera</string>
    <string name="sort_ascending">Stigande ↓</string>
    <string name="sort_groups_before">Grupper först</string>
    <string name="sort_recycle_bin_bottom">Papperskorg längst ner</string>
    <string name="sort_title">Titel</string>
    <string name="sort_username">Användarnamn</string>
    <string name="sort_creation_time">Skapelse</string>
    <string name="sort_last_modify_time">Ändring</string>
    <string name="sort_last_access_time">Åtkomst</string>
    <string name="warning">Varning</string>
    <string name="warning_password_encoding">Undvik lösenordstecken utöver textkodningsformatet i databasfilen (okända tecken konverteras till samma bokstav).</string>
    <string name="warning_read_only">Ge tillåtelse att skriva till SD-kortet för att spara ändringar i databasen.</string>
    <string name="warning_empty_password">Är du säker på att du verkligen inte vill skydda dina lösenord från att låsas upp\?</string>
    <string name="warning_no_encryption_key">Är du säker på att du inte vill använda en krypteringsnyckel\?</string>
    <string name="encrypted_value_stored">Krypterat lösenord sparat</string>
    <string name="general">Generellt</string>
    <string name="autofill">Autofyll</string>
    <string name="autofill_service_name">KeePass DX autofyll formulär</string>
    <string name="autofill_sign_in_prompt">Logga in med KeePass DX</string>
    <string name="set_autofill_service_title">Välj standardtjänst för autofyll</string>
    <string name="password_size_title">Längd på genererat lösenord</string>
    <string name="password_size_summary">Anger standardlängden för de genererade lösenorden</string>
    <string name="list_password_generator_options_title">Lösenordstecken</string>
    <string name="list_password_generator_options_summary">Ange tillåtna tecken för lösenordsgeneratorn</string>
    <string name="clipboard_notifications_title">Urklipps-aviseringar</string>
    <string name="clipboard_notifications_summary">Aktivera urklipps-aviseringar för att kopiera fält när en post visas</string>
    <string name="lock">Lås</string>
    <string name="lock_database_screen_off_title">Skärmlås</string>
    <string name="lock_database_screen_off_summary">Lås databasen när skärmen är av</string>
    <string name="unavailable_feature_text">Kunde inte starta denna funktion.</string>
    <string name="unavailable_feature_version">Din Androidversion %1$s möter inte minimumversionen %2$s.</string>
    <string name="unavailable_feature_hardware">Kunde inte hitta motsvarande hårdvara.</string>
    <string name="file_name">Filnamn</string>
    <string name="path">Sökväg</string>
    <string name="assign_master_key">Tilldela en huvudnyckel</string>
    <string name="create_keepass_file">Skapa ny databas</string>
    <string name="bytes">Bytes</string>
    <string name="full_file_path_enable_title">Filsökväg</string>
    <string name="full_file_path_enable_summary">Visa hela filsökvägen</string>
    <string name="recycle_bin_title">Använd papperskorg</string>
    <string name="recycle_bin_summary">Flyttar grupper och poster till gruppen \"Papperskorg\" innan de raderas</string>
    <string name="monospace_font_fields_enable_title">Fält-typsnitt</string>
    <string name="monospace_font_fields_enable_summary">Ändra typsnitt som används i fält för att se tecknen bättre</string>
    <string name="allow_copy_password_title">Lita på urklipp</string>
    <string name="allow_copy_password_summary">Tillåt postens lösenord och skyddade fält att kopieras till urklipp</string>
    <string name="database_name_title">Namn på databas</string>
    <string name="database_description_title">Beskrivning på databas</string>
    <string name="database_version_title">Version på databas</string>
    <string name="text_appearance">Text</string>
    <string name="application_appearance">App</string>
    <string name="other">Annan</string>
    <string name="keyboard">Tangentbord</string>
    <string name="magic_keyboard_title">Magikeyboard</string>
    <string name="reset_education_screens_title">Återställ hjälpskärmar</string>
    <string name="reset_education_screens_summary">Visa alla hjälpskärmar igen</string>
    <string name="reset_education_screens_text">Återställ hjälpskärmar</string>
    <string name="education_create_database_title">Skapa din databasfil</string>
    <string name="education_create_database_summary">Skapa din första lösenordshanteringsfil.</string>
    <string name="education_select_database_title">Öppna en befintlig databas</string>
    <string name="education_select_database_summary">Öppna din tidigare databasfil från din filhanterare för att fortsätta använda den.</string>
    <string name="education_new_node_title">Lägg till objekt i din databas</string>
    <string name="education_new_node_summary">Poster hjälper dig att hålla reda på dina digitala identiteter.
\n
\nGrupper (~ folders) organiserar poster i din databas.</string>
    <string name="education_search_title">Sök igenom poster</string>
    <string name="education_search_summary">Skriv in titel, användarnamn eller innehåll från andra fält för att hämta dina lösenord.</string>
    <string name="education_entry_edit_title">Redigera posten</string>
    <string name="education_entry_edit_summary">Redigera posten med anpassade fält. Pooldata kan refereras mellan olika inmatningsfält.</string>
    <string name="education_generate_password_title">Skapa ett starkt lösenord för din post.</string>
    <string name="education_generate_password_summary">Generera ett starkt lösenord för att associera med din post, definiera det enkelt enligt kriterierna för formuläret och glöm inte ett säkert lösenord.</string>
    <string name="education_entry_new_field_title">Lägg till anpassade fält</string>
    <string name="education_entry_new_field_summary">Registrera ett grundläggande, icke-levererat fält genom att fylla i ett nytt som du också kan skydda.</string>
    <string name="education_unlock_title">Lås upp din databas</string>
    <string name="education_field_copy_title">Kopiera ett fält</string>
    <string name="education_field_copy_summary">Kopierade fält kan klistras in vart som helst.
\n
\nAnvänd den formulärfyllningsmetoden som du föredrar.</string>
    <string name="education_lock_title">Lås databasen</string>
    <string name="education_lock_summary">Lås databasen snabbt, du kan ställa in att appen låser den efter ett tag och när skärmen släcks.</string>
    <string name="education_sort_title">Objektsortering</string>
    <string name="education_sort_summary">Välj hur poster och grupper sorteras.</string>
    <string name="education_donation_title">Delta</string>
    <string name="education_donation_summary">Hjälp till att öka stabilitet, säkerhet och med att lägga till fler funktioner.</string>
    <string name="html_text_ad_free">Till skillnad från många andra lösenordshanterare är den här <strong>reklamfri</strong>, <strong>copyleftad fri mjukvara</strong> och samlar inte in någon personlig data på servrar,oavsett vilken version du använder.</string>
    <string name="html_text_buy_pro">Genom att köpa proffsversionen får du tillgång till den här <strong>visuella funktionen</strong> och du hjälper särskilt till med <strong>genomförseln av community-projekt.</strong></string>
    <string name="html_text_feature_generosity">Den här <strong>visuella funktionen</strong> är tillgänglig tack vare din generositet.</string>
    <string name="html_text_donation">För att behålla vår frihet och alltid vara aktiva räknar vi med ditt <strong>bidrag.</strong></string>
    <string name="html_text_dev_feature">"Den här funktionen  "<strong>utvecklas</strong> och kräver ditt <strong>bidrag</strong> för att vara tillgänglig snart.</string>
    <string name="html_text_dev_feature_buy_pro">Genom att köpa <strong>pro</strong>-versionen,</string>
    <string name="html_text_dev_feature_contibute">Genom att <strong>bidra</strong>,</string>
    <string name="html_text_dev_feature_encourage">så uppmuntrar du utvecklare att skapa <strong>nya funktioner</strong> och att <strong>fixa buggar</strong> efter dina anmärkningar.</string>
    <string name="html_text_dev_feature_thanks">Stort tack för ditt bidrag.</string>
    <string name="html_text_dev_feature_work_hard">Vi jobbar hårt med att släppa den här funktionen snart.</string>
    <string name="html_text_dev_feature_upgrade">Glöm inte att hålla appen uppdaterad genom att installera nya versioner.</string>
    <string name="download">Ladda ner</string>
    <string name="contribute">Bidra</string>
    <string name="encryption_chacha20">ChaCha20</string>
    <string name="kdf_AES">AES KDF</string>
    <string name="kdf_Argon2">Argon2</string>
    <string name="style_choose_title">Apptema</string>
    <string name="style_choose_summary">Tema som används i appen</string>
    <string name="icon_pack_choose_title">Ikonpaket</string>
    <string name="icon_pack_choose_summary">Ikonpaket som används i appen</string>
    <string name="error_move_folder_in_itself">Du kan inte lägga en grupp i sig själv.</string>
    <string name="menu_copy">Kopia</string>
    <string name="menu_move">Flytta</string>
    <string name="menu_paste">Klistra in</string>
    <string name="menu_cancel">Avbryt</string>
    <string name="clipboard_warning">Om automatisk rensning av urklippet misslyckas, radera dess historik manuellt.</string>
    <string name="allow_copy_password_warning">VARNING: Urklipp delas mellan alla appar. Om känslig data kopieras kan annan mjukvara återskapa den.</string>
    <string name="allow_no_password_title">Tillåt ingen huvudnyckel</string>
    <string name="allow_no_password_summary">Aktivera \"öppna\"-knappen om inga användaruppgifter har valts</string>
    <string name="enable_education_screens_title">Hjälpskärmar</string>
    <string name="enable_education_screens_summary">Markerar element för att lära dig hur appen fungerar</string>
    <string name="menu_file_selection_read_only">Skrivskyddad</string>
    <string name="menu_open_file_read_and_write">Modifierbar</string>
    <string name="enable_read_only_title">Skrivskyddad</string>
    <string name="enable_read_only_summary">Öppna databasen i skrivskyddat läge som standard</string>
    <string name="education_read_only_title">Skrivskydda din databas</string>
    <string name="education_read_only_summary">Ändra öppningsläge för sessionen.
\n
\n\"Skriv-skyddad\" förhindrar oavsiktliga ändringar till databasen.
\n\"Modifierbar\" låter dig lägga till, radera eller ändra alla element.</string>
    <string name="error_load_database">Kunde inte ladda in databas.</string>
    <string name="error_load_database_KDF_memory">Kunde inte ladda in nyckeln. Prova att sänka KDF \"Minnesanvändning\".</string>
    <string name="list_entries_show_username_title">Visa användarnamn</string>
    <string name="list_entries_show_username_summary">Visa användarnamn i post-listor</string>
    <string name="clipboard">Urklipp</string>
    <string name="build_label">Build %1$s</string>
    <string name="keyboard_name">Magikeyboard</string>
    <string name="keyboard_label">Magikeyboard (KeePass DX)</string>
    <string name="keyboard_setting_label">Inställningar för Magikeyboard</string>
    <string name="keyboard_entry_category">Post</string>
    <string name="keyboard_entry_timeout_title">Timeout</string>
    <string name="keyboard_entry_timeout_summary">Timeout för att rensa tangentbordsposten</string>
    <string name="keyboard_notification_entry_title">Aviseringsinformation</string>
    <string name="keyboard_notification_entry_summary">Visa en avisering när en post är tillgänglig</string>
    <string name="keyboard_notification_entry_content_title_text">Post</string>
    <string name="keyboard_notification_entry_content_title">%1$s finns tillgänglig på Magikeyboard</string>
    <string name="keyboard_notification_entry_content_text">%1$s</string>
    <string name="keyboard_notification_entry_clear_close_title">Rensa vid stängning</string>
    <string name="keyboard_notification_entry_clear_close_summary">Stäng databasen när aviseringen stängs</string>
    <string name="keyboard_appearance_category">Utseende</string>
    <string name="keyboard_theme_title">Tangentbordstema</string>
    <string name="keyboard_keys_category">Tangenter</string>
    <string name="keyboard_key_vibrate_title">Vibrera vid knapptryckning</string>
    <string name="keyboard_key_sound_title">Ljud vid knapptryckning</string>
    <string name="selection_mode">Val-läge</string>
    <string name="do_not_kill_app">Stäng inte appen…</string>
    <string name="lock_database_back_root_title">Tryck på tillbaka-knappen för att låsa</string>
    <string name="lock_database_back_root_summary">Lås databasen när användaren klickar på tillbaka-knappen från startskärmen</string>
    <string name="clear_clipboard_notification_title">Rensa vid stängning</string>
    <string name="clear_clipboard_notification_summary">Stäng databasen när aviseringen stängs</string>
    <string name="recycle_bin">Papperskorg</string>
    <string name="keyboard_selection_entry_title">Val av post</string>
    <string name="keyboard_selection_entry_summary">Visa inmatningsfält i Magikeyboard när en post visas</string>
    <string name="delete_entered_password_title">Radera lösenord</string>
    <string name="delete_entered_password_summary">Raderar det skrivna lösenordet efter ett anslutningsförsök</string>
    <string name="content_description_node_children">Under-noder</string>
    <string name="entry_UUID">UUID</string>
    <string name="error_move_entry_here">Du kan inte flytta en post hit.</string>
    <string name="error_copy_entry_here">Du kan inte kopiera en post här.</string>
    <string name="list_groups_show_number_entries_title">Visa antal poster</string>
    <string name="list_groups_show_number_entries_summary">Visa antalet poster i en grupp</string>
    <string name="error_create_database_file">Det går inte att skapa en databas med det här lösenordet och nyckelfilen.</string>
    <string name="menu_advanced_unlock_settings">Avancerad upplåsning</string>
    <string name="menu_biometric_remove_key">Radera sparad biometrisk nyckel</string>
    <string name="configure_biometric">Biometrisk prompt stöds men är inte konfigurerad.</string>
    <string name="open_biometric_prompt_unlock_database">Öppna den biometriska prompten för att låsa upp databasen</string>
    <string name="open_biometric_prompt_store_credential">Öppna den biometriska prompten för att lagra autentiseringsuppgifter</string>
    <string name="biometric_prompt_store_credential_title">Spara biometrisk igenkänning</string>
    <string name="biometric_prompt_store_credential_message">VARNING: Användandet av biometrisk igenkänning befriar dig inte från att veta ditt huvudlösenord.</string>
    <string name="biometric_prompt_extract_credential_title">Öppna databas med biometrisk igenkänning</string>
    <string name="biometric_prompt_extract_credential_message">Hämta databasinformation med biometrisk data</string>
    <string name="biometric_invalid_key">Kan inte läsa den biometriska nyckeln. Radera den och gör om den biometriska igenkänningsproceduren.</string>
    <string name="biometric_not_recognized">Känner inte igen biometrik</string>
    <string name="biometric_scanning_error">Biometriskt fel: %1$s</string>
    <string name="no_credentials_stored">Den här databasen har inga sparade autentiseringsuppgifter ännu.</string>
    <string name="menu_appearance_settings">Utseende</string>
    <string name="biometric">Biometrik</string>
    <string name="advanced_unlock">Avancerad upplåsning</string>
    <string name="biometric_unlock_enable_title">Biometrisk upplåsning</string>
    <string name="biometric_unlock_enable_summary">Låter dig skanna din biometrik för att öppna databasen</string>
    <string name="biometric_auto_open_prompt_title">Öppna biometrisk prompt automatiskt</string>
    <string name="biometric_auto_open_prompt_summary">Öppna biometrisk prompt automatiskt när en biometrisk nyckel är definierad för en databas</string>
    <string name="biometric_delete_all_key_title">Radera krypteringsnycklar</string>
    <string name="biometric_delete_all_key_summary">Radera alla krypteringsnycklar som hör till den biometriska igenkänningen</string>
    <string name="biometric_delete_all_key_warning">Är du säker på att du vill radera alla nycklar som hör till den biometriska igenkänningen\?</string>
    <string name="enable">Aktivera</string>
    <string name="disable">Avaktivera</string>
    <string name="entry_history">Historik</string>
    <string name="entry_setup_otp">Konfigurera engångslösenord</string>
    <string name="otp_type">OTP-typ</string>
    <string name="otp_secret">Hemlighet</string>
    <string name="otp_period">Period (sekunder)</string>
    <string name="otp_counter">Räknare</string>
    <string name="otp_digits">Siffror</string>
    <string name="otp_algorithm">Algoritm</string>
    <string name="entry_otp">OTP</string>
    <string name="error_invalid_OTP">Ogiltig OTP-hemlighet.</string>
    <string name="error_disallow_no_credentials">Minst en användaruppgift måste anges.</string>
    <string name="error_copy_group_here">Du kan inte kopiera en grupp här.</string>
    <string name="error_otp_secret_key">Hemlighet måste vara i Base32-format.</string>
    <string name="error_otp_counter">Räknare måste vara mellan %1$d and %2$d.</string>
    <string name="error_otp_period">Period måste vara mellan %1$d and %2$d sekunder.</string>
    <string name="error_otp_digits">Pollett måste innehålla %1$d till %2$d siffror.</string>
    <string name="invalid_db_same_uuid">%1$s med samma UUID %2$s finns redan.</string>
    <string name="creating_database">Skapar databas…</string>
    <string name="menu_security_settings">Säkerhetsinställningar</string>
    <string name="menu_master_key_settings">Inställningar för huvudnyckel</string>
    <string name="contains_duplicate_uuid">Databasen innehåller dubbla UUID:er.</string>
    <string name="contains_duplicate_uuid_procedure">Genom att bekräfta den här dialogrutan kommer KeePass DX lösa problemet (genom att generera nya UUID:er för dubletter) och fortsätta.</string>
    <string name="database_history">Historik</string>
    <string name="autofill_explanation_summary">Aktivera autofyll för att snabbt kunna fylla i formulär i andra appar</string>
    <string name="database_opened">Databas öppnad</string>
    <string name="clipboard_explanation_summary">Kopiera post-fält med hjälp av enhetens urklipp</string>
    <string name="persistent_notification_title">Beständig avisering</string>
    <string name="persistent_notification_summary">Lägg till en avisering när databasen är öppen</string>
    <string name="advanced_unlock_explanation_summary">Använd avancerad upplåsning för att öppna en databas enklare</string>
    <string name="database_data_compression_title">Datakomprimering</string>
    <string name="database_data_compression_summary">Datakomprimering reducerar databasens storlek.</string>
    <string name="max_history_items_title">Max. historikobjekt</string>
    <string name="max_history_items_summary">Begränsar antalet historikobjekt per post</string>
    <string name="max_history_size_title">Max. historikstorlek</string>
    <string name="max_history_size_summary">Begränsa historikens storlek per post (i binära bytes)</string>
    <string name="settings_database_recommend_changing_master_key_title">Rekommenderas att ändra</string>
    <string name="settings_database_recommend_changing_master_key_summary">Rekommenderas att ändra huvudnyckeln (dagar)</string>
    <string name="settings_database_force_changing_master_key_title">Tvingad ändring</string>
    <string name="settings_database_force_changing_master_key_summary">Tvungen att ändra huvudnyckeln (dagar)</string>
    <string name="settings_database_force_changing_master_key_next_time_title">Tvinga ändring nästa gång</string>
    <string name="settings_database_force_changing_master_key_next_time_summary">Tvinga ändring av huvudnyckeln nästa gång (en gång)</string>
    <string name="database_default_username_title">Standard-användarnamn</string>
    <string name="database_custom_color_title">Anpassad databasfärg</string>
    <string name="compression">Komprimering</string>
    <string name="compression_none">Ingen</string>
    <string name="compression_gzip">GZip</string>
    <string name="magic_keyboard_explanation_summary">Aktivera ett anpassat tangentbord som innehåller dina lösenord och alla identitetsfält</string>
    <string name="device_keyboard_setting_title">Enhetens tangentbordsinställningar</string>
    <string name="education_biometric_title">Lås upp databasen med biometrik</string>
    <string name="education_biometric_summary">Länka dina lösenord till din skannande biometrik för att snabbt låsa upp din databas.</string>
    <string name="error_save_database">Kunde inte spara databas.</string>
    <string name="menu_save_database">Spara databas</string>
    <string name="menu_empty_recycle_bin">Töm papperskorg</string>
    <string name="command_execution">Utför kommandot …</string>
    <string name="warning_permanently_delete_nodes">Är du säker på att du vill radera de valda noderna permanent\?</string>
    <string name="keystore_not_accessible">Keystore har inte initierats korrekt.</string>
    <string name="credential_before_click_biometric_button">Skriv lösenordet innan du klickar på biometrik-knappen.</string>
    <string name="recycle_bin_group_title">Papperskorgsgruppen</string>
    <string name="enable_auto_save_database_title">Autospara databas</string>
    <string name="enable_auto_save_database_summary">Spara databasen automatiskt efter en viktig händelse (endast i läget \"Modifierbar\")</string>
</resources><|MERGE_RESOLUTION|>--- conflicted
+++ resolved
@@ -45,13 +45,8 @@
     <string name="decrypting_db">Dekrypterar databasinnehåll…</string>
     <string name="default_checkbox">Använd som standarddatabas</string>
     <string name="digits">Siffror</string>
-<<<<<<< HEAD
-    <string name="disclaimer_formal">KeePassDX © %1$d Kunzisoft kommer HELT UTAN GARANTIER; Detta är fri programvara och du är välkommen att distribuera den utifrån villkoren i GPL version 3 eller senare.</string>
-    <string name="select_database_file">Ange databasnamn</string>
-=======
-    <string name="disclaimer_formal">KeePass DX © %1$d Kunzisoft kommer helt utan garantier. Detta är fri programvara och du är välkommen att distribuera den utifrån villkoren i GPL version 3 eller senare.</string>
+    <string name="disclaimer_formal">KeePassDX © %1$d Kunzisoft kommer helt utan garantier. Detta är fri programvara och du är välkommen att distribuera den utifrån villkoren i GPL version 3 eller senare.</string>
     <string name="select_database_file">Öppna befintlig databas</string>
->>>>>>> 6a6ef052
     <string name="entry_accessed">Senast använd</string>
     <string name="entry_cancel">Avbryt</string>
     <string name="entry_notes">Anteckningar</string>
@@ -65,13 +60,8 @@
     <string name="entry_title">Namn</string>
     <string name="entry_url">URL</string>
     <string name="entry_user_name">Användarnamn</string>
-<<<<<<< HEAD
-    <string name="error_arc4">Strömchiffret ArcFour stöds inte.</string>
-    <string name="error_can_not_handle_uri">KeePassDX kan inte hantera denna URI.</string>
-=======
-    <string name="error_arc4">Strömchiffret ARCFOUR stöds inte.</string>
-    <string name="error_can_not_handle_uri">KeePass DX kunde inte hantera denna URI.</string>
->>>>>>> 6a6ef052
+    <string name="error_arc4">Strömchiffret Arcfour stöds inte.</string>
+    <string name="error_can_not_handle_uri">KeePassDX kunde inte hantera denna URI.</string>
     <string name="error_file_not_create">Kunde inte skapa filen:</string>
     <string name="error_invalid_db">Kunde inte läsa databas.</string>
     <string name="error_invalid_path">Se till att sökvägen är korrekt.</string>
@@ -204,7 +194,6 @@
     <string name="menu_form_filling_settings">Formulär-ifyllning</string>
     <string name="read_only">Skrivskyddad</string>
     <string name="read_only_warning">KeePass DX behöver skrivbehörighet för att ändra något i din databas.</string>
-    <string name="read_only_kitkat_warning">Sedan Android KitKat tillåter vissa enheter inte appar att skriva till SD-kortet.</string>
     <string name="recentfile_title">Senaste filhistorik</string>
     <string name="recentfile_summary">Kom ihåg senaste filnamn</string>
     <string name="encryption_explanation">Krypteringsalgoritm som används för all data i databasen.</string>
@@ -249,7 +238,6 @@
     <string name="path">Sökväg</string>
     <string name="assign_master_key">Tilldela en huvudnyckel</string>
     <string name="create_keepass_file">Skapa ny databas</string>
-    <string name="bytes">Bytes</string>
     <string name="full_file_path_enable_title">Filsökväg</string>
     <string name="full_file_path_enable_summary">Visa hela filsökvägen</string>
     <string name="recycle_bin_title">Använd papperskorg</string>
