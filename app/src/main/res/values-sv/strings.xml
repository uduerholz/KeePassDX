--- conflicted
+++ resolved
@@ -1,178 +1,3 @@
-<<<<<<< HEAD
-<?xml version="1.0" encoding="utf-8"?>
-<!--
- Copyright 2017 Brian Pellin, Jeremy Jamet / Kunzisoft.
-     
- This file is part of KeePass DX.
-
-  KeePass DX is free software: you can redistribute it and/or modify
-  it under the terms of the GNU General Public License as published by
-  the Free Software Foundation, either version 3 of the License, or
-  (at your option) any later version.
-
-  KeePass DX is distributed in the hope that it will be useful,
-  but WITHOUT ANY WARRANTY; without even the implied warranty of
-  MERCHANTABILITY or FITNESS FOR A PARTICULAR PURPOSE.  See the
-  GNU General Public License for more details.
-
-  You should have received a copy of the GNU General Public License
-  along with KeePass DX.  If not, see <http://www.gnu.org/licenses/>.
-  
-  Swedish translation by Niclas Burgren (burgren@gmail.com)
--->
-<resources>
-    <string name="about_feedback">Feedback:</string>
-    <string name="about_homepage">Hemsida:</string>
-    <string name="about_description">KeePass DX är en Android-implementation av KeePass password manager.</string>
-    <string name="accept">OK</string>
-    <string name="add_entry">Ny post</string>
-    <string name="add_group">Ny grupp</string>
-    <string name="encryption_algorithm">Algoritm</string>
-    <string name="app_timeout">Tidsgräns för applikation</string>
-    <string name="app_timeout_summary">Tid innan låsning när applikationen är inaktiv.</string>
-    <string name="application">Applikation</string>
-    <string name="menu_app_settings">Inställningar för applikation</string>
-    <string name="beta_dontask">Visa inte igen</string>
-    <string name="brackets">Parenteser</string>
-    <string name="browser_intall_text">Filhantering kräver Open Intents File Manager, klicka nedan för att installera. Filhanteraren kanske inte fungerar korrekt vid första användningen.</string>
-    <string name="cancel">Avbryt</string>
-    <string name="clipboard_cleared">Urklippet är rensat.</string>
-    <string name="clipboard_error_title">Urklippsfel</string>
-    <string name="clipboard_error">Vissa Samsung-telefoner har en bugg som gör att applikationer inte kan kopiera till urklipp. För mer detaljer, gå till:</string>
-    <string name="clipboard_error_clear">Urklippet kunde inte rensas</string>
-    <string name="clipboard_timeout">Tidsgräns för urklipp</string>
-    <string name="clipboard_timeout_summary">Tiden innan användarnamn och lösenord rensas från urklipp</string>
-    <string name="select_to_copy">Kopiera %1$s till urklipp</string>
-    <string name="retrieving_db_key">Skapar databasnyckel&#8230;</string>
-    <string name="database">Databas</string>
-    <string name="decrypting_db">Dekrypterar databasinnehåll&#8230;</string>
-    <string name="default_checkbox">Använda denna databasen som standard</string>
-    <string name="digits">Siffror</string>
-    <string name="disclaimer_formal">KeePass DX \u00A9 %1$d Kunzisoft kommer helt utan garantier. Detta är fri programvara och du är välkommen att distribuera den utifrån villkoren i GPL version 3 eller senare.</string>
-    <string name="select_database_file">Ange databasnamn</string>
-    <string name="entry_accessed">Senast använd</string>
-    <string name="entry_cancel">Avbryt</string>
-    <string name="entry_notes">Kommentarer</string>
-    <string name="entry_confpassword">Bekräfta lösenord</string>
-    <string name="entry_created">Skapad</string>
-    <string name="entry_expires">Upphör att gälla</string>
-    <string name="entry_keyfile">Nyckelfil</string>
-    <string name="entry_modified">Senast ändrad</string>
-    <string name="entry_password">Lösenord</string>
-    <string name="entry_save">Spara</string>
-    <string name="entry_title">Namn</string>
-    <string name="entry_url">URL</string>
-    <string name="entry_user_name">Användarnamn</string>
-    <string name="error_arc4">Strömchiffret ArcFour stöds inte.</string>
-    <string name="error_can_not_handle_uri">KeePass DX kan inte hantera denna URI.</string>
-    <string name="error_could_not_create_parent">Kunde inte skapa föräldermapp.</string>
-    <string name="error_database_exists">Filen existerar redan.</string>
-    <string name="error_failed_to_launch_link">Kunde inte öppna länk.</string>
-    <string name="error_filename_required">Ett filnamn krävs.</string>
-    <string name="error_file_not_create">Kunde inte skapa filen:</string>
-    <string name="error_invalid_db">Ogiltig databas.</string>
-    <string name="error_invalid_path">Ogiltig sökväg.</string>
-    <string name="error_no_name">Ett namn krävs.</string>
-    <string name="error_nokeyfile">Ett lösenord eller en nyckelfil är ett krav.</string>
-    <string name="error_out_of_memory">The phone ran out of memory while parsing your database. It may be too large for your phone.</string>
-    <string name="error_pass_gen_type">At least one password generation type must be selected</string>
-    <string name="error_pass_match">Lösenorden matchar inte.</string>
-    <string name="error_rounds_not_number">Antalet rundor måste vara en siffra.</string>
-    <string name="error_rounds_too_large">Antalet rundor är för stort. Sätter värdet till 2147483648.</string>
-    <string name="error_string_key">Ett fältnamn krävs för varje sträng.</string>
-    <string name="error_title_required">En titel krävs.</string>
-    <string name="error_wrong_length">Ange ett positivt heltal i fältet för längd</string>
-    <string name="field_name">Fältnamn</string>
-    <string name="field_value">Fältvärde</string>
-    <string name="file_not_found">Filen hittades inte.</string>
-    <string name="file_browser">Filhanterare</string>
-    <string name="generate_password">Generera lösenord</string>
-    <string name="hint_conf_pass">bekräfta lösenord</string>
-    <string name="hint_generated_password">genererat lösenord</string>
-    <string name="hint_group_name">Gruppnamn</string>
-    <string name="hint_keyfile">nyckelfil</string>
-    <string name="hint_length">längd</string>
-    <string name="hint_pass">lösenord</string>
-    <string name="password">Lösenord</string>
-    <string name="install_from_play_store">Installera från Play Store</string>
-    <string name="install_from_f_droid">Installera från F-Droid</string>
-    <string name="invalid_password">Ogiltigt lösenord eller nyckelfil.</string>
-    <string name="invalid_algorithm">Ogiltig algoritm.</string>
-    <string name="invalid_db_sig">Databasformatet är okänt.</string>
-    <string name="keyfile_does_not_exist">Nyckelfilen existerar inte.</string>
-    <string name="keyfile_is_empty">Nyckelfilen är tom.</string>
-    <string name="length">Längd</string>
-    <string name="list_size_title">Storlek på grupplista</string>
-    <string name="list_size_summary">Textstorlek i grupplistan</string>
-    <string name="loading_database">Laddar databas&#8230;</string>
-    <string name="lowercase">Gemener</string>
-    <string name="maskpass_title">Maskera lösenord</string>
-    <string name="maskpass_summary">Döljer lösenord som standard</string>
-    <string name="menu_about">Om</string>
-    <string name="menu_change_key">Byt nyckelfil</string>
-    <string name="settings">Inställningar</string>
-    <string name="menu_db_settings">Databasinställningar</string>
-    <string name="menu_delete">Radera</string>
-    <string name="menu_donate">Donera</string>
-    <string name="menu_edit">Redigera</string>
-    <string name="menu_hide_password">Göm lösenord</string>
-    <string name="menu_lock">Lås databas</string>
-    <string name="menu_open">Öppna</string>
-    <string name="menu_search">Sök</string>
-    <string name="menu_showpass">Visa lösenord</string>
-    <string name="menu_url">Gå till URL</string>
-    <string name="minus">Bindestreck</string>
-    <string name="never">Aldrig</string>
-    <string name="no_results">Inget sökresultat</string>
-    <string name="no_url_handler">Inget standardprogram för denna URL.</string>
-    <string name="open_recent">Senat öppnade databaser :</string>
-    <string name="omitbackup_title">Sök inte efter poster i backup/papperskorg</string>
-    <string name="omitbackup_summary">Söker inte efter poster i \'Backup\' eller \'Recycle Bin\'</string>
-    <string name="progress_create">Skapar ny databas&#8230;</string>
-    <string name="progress_title">Arbetar&#8230;</string>
-    <string name="protection">Skydd</string>
-    <string name="remember_keyfile_summary">Sparar sökvägar till nyckelfiler</string>
-    <string name="remember_keyfile_title">Spara nyckelfil</string>
-    <string name="remove_from_filelist">Ta bort</string>
-    <string name="encryption_rijndael">Rijndael (AES)</string>
-    <string name="root">Root</string>
-    <string name="rounds">Krypteringsrundor</string>
-    <string name="rounds_explanation">Högre antal krypteringsrundor ger ytterligare skydd mot "brute force"-attacker, men kan göra att ladda och spara går betydligt långsammare.</string>
-    <string name="rounds_hint">rundor</string>
-    <string name="saving_database">Sparar databas&#8230;</string>
-    <string name="space">Mellanslag</string>
-    <string name="search_label">Sök</string>
-    <string name="sort_db">Sortera efter databasordning</string>
-    <string name="special">Specialtecken</string>
-    <string name="search">Postens titel/beskrivning</string>
-    <string name="search_results">Sökresultat</string>
-    <string name="encryption_twofish">Twofish</string>
-    <string name="underline">Understreck</string>
-    <string name="unsupported_db_version">Databasversionen stöds ej.</string>
-    <string name="uppercase">Versaler</string>
-    <string name="warning_unmounted">SD-kortet är för närvarande inte monterat på enheten. Du kan inte skapa/ladda databasen.</string>
-    <string name="version_label">Version %1$s</string>
-
-    <string name="education_unlock_summary">Ange lösenord och/eller nyckelfil för att öppna databasen.</string>
-
-    <string-array name="timeout_options">
-    	<item>5 sekunder</item>
-    	<item>10 sekunder</item>
-    	<item>20 sekunder</item>
-    	<item>30 sekunder</item>
-    	<item>1 minut</item>
-    	<item>5 minuter</item>
-    	<item>15 minuter</item>
-    	<item>30 minuter</item>
-    	<item>Aldrig</item>
-    </string-array>
-    <string-array name="list_size_options">
-    	<item>Liten</item>
-    	<item>Medium</item>
-    	<item>Stor</item>
-    </string-array>
-</resources>
-=======
 <?xml version="1.0" encoding="utf-8"?>
 <!--
  Copyright 2017 Brian Pellin, Jeremy Jamet / Kunzisoft.
@@ -225,7 +50,7 @@
     <string name="select_database_file">Ange databasnamn</string>
     <string name="entry_accessed">Senast använd</string>
     <string name="entry_cancel">Avbryt</string>
-    <string name="entry_comment">Kommentarer</string>
+    <string name="entry_notes">Kommentarer</string>
     <string name="entry_confpassword">Bekräfta lösenord</string>
     <string name="entry_created">Skapad</string>
     <string name="entry_expires">Upphör att gälla</string>
@@ -344,5 +169,4 @@
     </string-array>
     <string name="edit_entry">Uppdatera post</string>
     <string name="encryption">Kryptering</string>
-</resources>
->>>>>>> 25655abb
+</resources>