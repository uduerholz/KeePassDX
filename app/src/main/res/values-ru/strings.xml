<?xml version="1.0" encoding="utf-8"?>
<!--
    Copyright 2019 Jeremy Jamet / Kunzisoft.

    This file is part of KeePassDX.

    KeePassDX is free software: you can redistribute it and/or modify
    it under the terms of the GNU General Public License as published by
    the Free Software Foundation, either version 3 of the License, or
    (at your option) any later version.

    KeePassDX is distributed in the hope that it will be useful,
    but WITHOUT ANY WARRANTY; without even the implied warranty of
    MERCHANTABILITY or FITNESS FOR A PARTICULAR PURPOSE.  See the
    GNU General Public License for more details.

    You should have received a copy of the GNU General Public License
    along with KeePassDX.  If not, see <http://www.gnu.org/licenses/>.
--><resources>
    <string name="about_feedback">Обратная связь</string>
    <string name="about_homepage">Сайт</string>
    <string name="about_description">Android-версия менеджера паролей KeePass</string>
    <string name="accept">Принять</string>
    <string name="add_entry">Новая запись</string>
    <string name="add_group">Новая группа</string>
    <string name="encryption_algorithm">Алгоритм шифрования</string>
    <string name="app_timeout">Задержка</string>
    <string name="app_timeout_summary">Время до блокировки приложения при неактивности</string>
    <string name="application">Приложение</string>
    <string name="menu_app_settings">Настройки приложения</string>
    <string name="beta_dontask">Не показывать снова</string>
    <string name="brackets">{[(Скобки)]}</string>
    <string name="file_manager_install_description">Создание, открытие и сохранение файла базы требует установки файлового менеджера, который принимает действия Intent ACTION_CREATE_DOCUMENT и ACTION_OPEN_DOCUMENT</string>
    <string name="clipboard_cleared">Буфер обмена очищен</string>
    <string name="clipboard_error_title">Ошибка буфера обмена</string>
    <string name="clipboard_error">Некоторые устройства не дают приложению использовать буфер обмена.</string>
    <string name="clipboard_error_clear">Не удалось очистить буфер обмена</string>
    <string name="clipboard_timeout">Задержка очистки буфера обмена</string>
    <string name="clipboard_timeout_summary">Продолжительность хранения в буфере обмена</string>
    <string name="select_to_copy">Выберите %1$s для копирования в буфер обмена</string>
    <string name="retrieving_db_key">Создание ключа базы…</string>
    <string name="database">База</string>
    <string name="decrypting_db">Расшифровка базы…</string>
    <string name="default_checkbox">База по умолчанию</string>
    <string name="digits">Цифры</string>
    <string name="disclaimer_formal">Приложение KeePassDX © %1$d Kunzisoft предоставляется без каких-либо гарантий. Распространяется свободно по лицензии GPL v3 или новее.</string>
    <string name="select_database_file">Открыть существующую базу</string>
    <string name="entry_accessed">Доступ</string>
    <string name="entry_cancel">Отмена</string>
    <string name="entry_notes">Заметки</string>
    <string name="entry_confpassword">Подтверждение пароля</string>
    <string name="entry_created">Создано</string>
    <string name="entry_expires">Истекает</string>
    <string name="entry_keyfile">Файл ключа</string>
    <string name="entry_modified">Изменено</string>
    <string name="entry_not_found">Данные записи не найдены.</string>
    <string name="entry_password">Пароль</string>
    <string name="entry_save">Сохранить</string>
    <string name="entry_title">Название</string>
    <string name="entry_url">Ссылка</string>
    <string name="entry_user_name">Имя</string>
    <string name="error_arc4">Потоковый шифр ARCFOUR не поддерживается.</string>
    <string name="error_can_not_handle_uri">Невозможно обработать указанный URI в KeePassDX.</string>
    <string name="error_file_not_create">Невозможно создать файл:</string>
    <string name="error_invalid_db">Невозможно прочитать базу.</string>
    <string name="error_invalid_path">Убедитесь, что путь указан правильно.</string>
    <string name="error_no_name">Введите название.</string>
    <string name="error_nokeyfile">Выберите файл ключа.</string>
    <string name="error_out_of_memory">Недостаточно памяти для работы с базой.</string>
    <string name="error_pass_gen_type">Выберите один или несколько типов символов.</string>
    <string name="error_pass_match">Пароли не совпадают.</string>
    <string name="error_rounds_too_large">Предельное значение 2147483648.</string>
    <string name="error_string_key">Каждое поле должно иметь название.</string>
    <string name="error_title_required">Введите название.</string>
    <string name="error_wrong_length">Поле \"Длина\" должно быть положительным целым числом.</string>
    <string name="field_name">Название поля</string>
    <string name="field_value">Значение поля</string>
    <string name="file_not_found_content">Файл не найден. Попробуйте открыть его через файловый менеджер.</string>
    <string name="file_browser">Обзор файлов</string>
    <string name="generate_password">Создание пароля</string>
    <string name="hint_conf_pass">подтверждение пароля</string>
    <string name="hint_generated_password">созданный пароль</string>
    <string name="hint_group_name">Название группы</string>
    <string name="hint_keyfile">файл ключа</string>
    <string name="hint_length">длина</string>
    <string name="hint_pass">пароль</string>
    <string name="password">Пароль</string>
    <string name="install_from_play_store">Google Play</string>
    <string name="install_from_f_droid">F-Droid</string>
    <string name="invalid_credentials">Неправильный главный пароль или файл ключа. Если это сообщение повторяется, файл базы, возможно, повреждён.</string>
    <string name="invalid_algorithm">Неправильный алгоритм.</string>
    <string name="invalid_db_sig">Невозможно определить формат базы.</string>
    <string name="keyfile_does_not_exist">Файл ключа не найден.</string>
    <string name="keyfile_is_empty">Файл ключа пуст.</string>
    <string name="length">Длина</string>
    <string name="list_size_title">Размер списка</string>
    <string name="list_size_summary">Размер текста элементов списка</string>
    <string name="loading_database">Загрузка базы…</string>
    <string name="lowercase">Строчные</string>
    <string name="maskpass_title">Скрывать пароли</string>
    <string name="maskpass_summary">Скрывать пароли за (***) по умолчанию</string>
    <string name="menu_about">Сведения</string>
    <string name="menu_change_key_settings">Изменить главный пароль</string>
    <string name="settings">Настройки</string>
    <string name="menu_database_settings">Настройки базы</string>
    <string name="menu_delete">Удалить</string>
    <string name="menu_donate">Помочь</string>
    <string name="menu_edit">Изменить</string>
    <string name="menu_hide_password">Скрыть пароль</string>
    <string name="menu_lock">Заблокировать базу</string>
    <string name="menu_open">Открыть</string>
    <string name="menu_search">Поиск</string>
    <string name="menu_showpass">Показать пароль</string>
    <string name="menu_url">Открыть ссылку</string>
    <string name="minus">-Дефис-</string>
    <string name="never">Никогда</string>
    <string name="no_results">Совпадения не найдены</string>
    <string name="no_url_handler">Установите браузер, чтобы открыть этот URL.</string>
    <string name="open_recent">Недавно открытые</string>
    <string name="omitbackup_title">Не искать в резервных копиях</string>
    <string name="omitbackup_summary">Не искать в группах \"Резервирование\" и \"Корзина\"</string>
    <string name="progress_create">Создание новой базы…</string>
    <string name="progress_title">Обработка…</string>
    <string name="protection">Защита</string>
    <string name="read_only">Только чтение</string>
<<<<<<< HEAD
    <string name="read_only_warning">KeePassDX необходимо разрешение на запись, чтобы иметь возможность изменить что-либо в вашей базе.</string>
    <string name="recentfile_title">Недавно открытые</string>
    <string name="recentfile_summary">Хранить имена недавно открытых файлов</string>
=======
    <string name="read_only_warning">KeePass DX необходимо разрешение на запись, чтобы иметь возможность изменить что-либо в вашей базе.</string>
    <string name="read_only_kitkat_warning">Начиная с Android KitKat, на некоторых устройствах приложениям запрещена запись на SD-карту.</string>
    <string name="recentfile_title">Базы паролей</string>
    <string name="recentfile_summary">Хранить имена недавно открытых баз</string>
>>>>>>> 6a6ef052
    <string name="remember_keyfile_summary">Хранить пути к файлам ключей</string>
    <string name="remember_keyfile_title">Файлы ключей</string>
    <string name="content_description_remove_from_list">Убрать из списка</string>
    <string name="encryption_rijndael">Rijndael (AES)</string>
    <string name="root">База</string>
    <string name="rounds">Раунды шифрования</string>
    <string name="rounds_explanation">Дополнительные раунды шифрования – выше стойкость базы к подбору пароля, но медленнее открытие и сохранение.</string>
    <string name="rounds_hint">раундов шифрования</string>
    <string name="saving_database">Сохранение базы…</string>
    <string name="space">П р о б е л</string>
    <string name="search_label">Поиск</string>
    <string name="sort_db">Естественный порядок</string>
    <string name="special">$пеци@льные</string>
    <string name="search">Поиск</string>
    <string name="search_results">Результаты поиска</string>
    <string name="encryption_twofish">Twofish</string>
    <string name="underline">_Подчёркивание_</string>
    <string name="unsupported_db_version">Неподдерживаемая версия базы.</string>
    <string name="uppercase">ЗАГЛАВНЫЕ</string>
    <string name="warning">Внимание</string>
    <string name="warning_password_encoding">Избегайте использования в пароле символов вне кодировки текста в файле базы, так как эти символы будут преобразованы в одинаковый символ.</string>
    <string name="warning_read_only">Предоставьте доступ к SD-карте на запись для сохранения изменений в базе.</string>
    <string name="warning_unmounted">Подключите SD-карту для создания или загрузки базы.</string>
    <string name="version_label">Версия %1$s</string>
    <string name="configure_biometric">Биометрия поддерживается, но не настроена.</string>
    <string name="open_biometric_prompt_unlock_database">Ожидание биометрического ключа для разблокировки базы</string>
    <string name="encrypted_value_stored">Зашифрованный пароль сохранён</string>
    <string name="biometric_invalid_key">Невозможно распознать биометрический ключ. Пожалуйста, удалите его и повторите процедуру настройки биометрического распознавания.</string>
    <string name="biometric_scanning_error">Проблема с биометрическим ключом: %1$s</string>
    <string name="open_biometric_prompt_store_credential">Используйте биометрический ключ, чтобы сохранить главный пароль</string>
    <string name="no_credentials_stored">Для этой базы главный пароль ещё не сохранён.</string>
    <string name="education_unlock_summary">Введите пароль и/или файл ключа, чтобы разблокировать базу.
\n
\nНе забывайте сохранять копию файла базы в безопасном месте после каждого изменения.</string>
    <string-array name="timeout_options">
        <item>5 секунд</item>
        <item>10 секунд</item>
        <item>20 секунд</item>
        <item>30 секунд</item>
        <item>1 минута</item>
        <item>5 минут</item>
        <item>15 минут</item>
        <item>30 минут</item>
        <item>Никогда</item>
    </string-array>
    <string-array name="list_size_options">
        <item>Мелкий</item>
        <item>Обычный</item>
        <item>Крупный</item>
    </string-array>
    <string name="encryption">Шифрование</string>
    <string name="key_derivation_function">Функция формирования ключа</string>
    <string name="extended_ASCII">Расширенный набор ASCII</string>
    <string name="error_autofill_enable_service">Сервис автозаполнения не может быть включён.</string>
    <string name="copy_field">%1$s скопировано</string>
    <string name="menu_form_filling_settings">Заполнение форм</string>
    <string name="encryption_explanation">Алгоритм шифрования базы для всех данных.</string>
    <string name="kdf_explanation">При создании ключа для алгоритма шифрования, главный пароль преобразуется при помощи функции формирования ключа со случайной солью.</string>
    <string name="memory_usage">Использование памяти</string>
    <string name="memory_usage_explanation">Объём памяти (в байтах), которое будет использоваться функцией формирования ключа.</string>
    <string name="parallelism">Уровень параллелизма</string>
    <string name="parallelism_explanation">Уровень параллелизма (т.е. количество потоков), используемый функцией формирования ключа.</string>
    <string name="sort_menu">Сортировка</string>
    <string name="sort_ascending">По возрастанию ↓</string>
    <string name="sort_username">Имя пользователя</string>
    <string name="sort_creation_time">Время создания</string>
    <string name="sort_last_modify_time">Время изменения</string>
    <string name="sort_last_access_time">Время последнего доступа</string>
    <string name="edit_entry">Редактировать запись</string>
    <string name="allow">Разрешить</string>
    <string name="clipboard_swipe_clean">Смахните для очистки буфера обмена</string>
    <string name="error_load_database">Невозможно загрузить базу.</string>
    <string name="error_load_database_KDF_memory">Невозможно загрузить ключ. Попробуйте уменьшить размер памяти, используемой функцией формирования ключа (KDF).</string>
    <string name="error_move_folder_in_itself">Нельзя переместить группу в саму себя.</string>
    <string name="list_entries_show_username_title">Показывать имя</string>
    <string name="list_entries_show_username_summary">Показывать имя пользователя в списке записей</string>
    <string name="menu_copy">Копировать</string>
    <string name="menu_move">Переместить</string>
    <string name="menu_paste">Вставить</string>
    <string name="menu_cancel">Отмена</string>
    <string name="menu_biometric_remove_key">Удалить биометрический ключ</string>
    <string name="menu_file_selection_read_only">Только чтение</string>
    <string name="menu_open_file_read_and_write">Чтение и запись</string>
    <string name="sort_groups_before">Сначала группы</string>
    <string name="sort_recycle_bin_bottom">\"Корзина\" внизу</string>
    <string name="sort_title">Название записи</string>
    <string name="warning_empty_password">Вы действительно не хотите использовать пароль для защиты базы\?</string>
    <string name="warning_no_encryption_key">Вы действительно не хотите использовать ключ шифрования?</string>
    <string name="biometric_not_recognized">Биометрический ключ не распознан</string>
    <string name="database_history">История</string>
    <string name="menu_appearance_settings">Внешний вид</string>
    <string name="general">Общие</string>
    <string name="autofill">Автозаполнение</string>
    <string name="autofill_service_name">Сервис автозаполнения KeePassDX</string>
    <string name="autofill_sign_in_prompt">Войти с помощью KeePassDX</string>
    <string name="autofill_explanation_summary">Включить сервис для быстрого заполнения форм в других приложениях</string>
    <string name="set_autofill_service_title">Сервис автозаполнения по умолчанию</string>
    <string name="password_size_title">Длина создаваемого пароля</string>
    <string name="password_size_summary">Настройка длины создаваемых паролей по умолчанию</string>
    <string name="list_password_generator_options_title">Символы пароля</string>
    <string name="list_password_generator_options_summary">Настройка набора разрешённых символов для создания пароля</string>
    <string name="clipboard">Буфер обмена</string>
    <string name="clipboard_notifications_title">Уведомления буфера обмена</string>
    <string name="clipboard_notifications_summary">Включить уведомления буфера обмена для копирования полей при просмотре записи</string>
    <string name="clipboard_warning">Если автоматическая очистка буфера обмена недоступна, очистите историю буфера обмена вручную.</string>
    <string name="lock">Блокировка</string>
    <string name="lock_database_screen_off_title">Блокировка экрана</string>
    <string name="lock_database_screen_off_summary">Блокировать базу при отключении экрана</string>
    <string name="advanced_unlock">Отпечаток пальца</string>
    <string name="biometric_unlock_enable_title">Сканирование биометрического ключа</string>
    <string name="biometric_unlock_enable_summary">Включить разблокировку базы при помощи биометрического ключа</string>
    <string name="biometric_delete_all_key_title">Удалить ключи шифрования</string>
    <string name="biometric_delete_all_key_summary">Удалить все ключи шифрования, связанные с распознаванием биометрического ключа</string>
    <string name="biometric_delete_all_key_warning">Вы уверены, что хотите удалить все ключи, связанные с биометрическим ключом\?</string>
    <string name="unavailable_feature_text">Невозможно запустить эту функцию.</string>
    <string name="unavailable_feature_version">Ваша версия Android %1$s ниже минимально необходимой %2$s.</string>
    <string name="unavailable_feature_hardware">Соответствующее оборудование не найдено.</string>
    <string name="file_name">Имя файла</string>
    <string name="path">Путь</string>
    <string name="assign_master_key">Установить главный пароль</string>
    <string name="create_keepass_file">Создать новую базу</string>
    <string name="full_file_path_enable_title">Путь к файлу</string>
    <string name="full_file_path_enable_summary">Показывать полный путь к файлу</string>
    <string name="recycle_bin_title">Использовать \"корзину\"</string>
    <string name="recycle_bin_summary">Перемещать группу или запись в \"корзину\" вместо удаления</string>
    <string name="monospace_font_fields_enable_title">Особый шрифт</string>
    <string name="monospace_font_fields_enable_summary">Использовать в полях особый шрифт для лучшей читаемости</string>
    <string name="allow_copy_password_title">Доверять буферу обмена</string>
    <string name="allow_copy_password_summary">Разрешить копирование пароля и защищённых полей в буфер обмена</string>
    <string name="allow_copy_password_warning">ПРЕДУПРЕЖДЕНИЕ: буфер обмена доступен всем приложениям. Если копируются чувствительные данные, другие программы могут их перехватить.</string>
    <string name="database_name_title">Название базы</string>
    <string name="database_description_title">Описание базы</string>
    <string name="database_version_title">Версия базы</string>
    <string name="text_appearance">Текст</string>
    <string name="application_appearance">Приложение</string>
    <string name="other">Прочее</string>
    <string name="keyboard">Клавиатура</string>
    <string name="magic_keyboard_title">Настройки Magikeyboard</string>
    <string name="magic_keyboard_explanation_summary">Активируйте пользовательскую клавиатуру для простого заполнения паролей и любых идентификаторов</string>
    <string name="allow_no_password_title">Разрешить без главного пароля</string>
    <string name="allow_no_password_summary">Включить кнопку \"Открыть\", если главный пароль не указан</string>
    <string name="enable_read_only_title">Только чтение</string>
    <string name="enable_read_only_summary">По умолчанию открывать базу только для чтения</string>
    <string name="enable_education_screens_title">Экраны обучения</string>
    <string name="enable_education_screens_summary">Выделять элементы, чтобы показать, как работает приложение</string>
    <string name="reset_education_screens_title">Сбросить экраны обучения</string>
    <string name="reset_education_screens_summary">Будет снова включено отображение всех обучающих элементов</string>
    <string name="reset_education_screens_text">Экраны обучения сброшены</string>
    <string name="education_create_database_title">Создайте файл базы</string>
    <string name="education_create_database_summary">Создайте свой первый файл управления паролями.</string>
    <string name="education_select_database_title">Откройте существующую базу</string>
    <string name="education_select_database_summary">Откройте ранее созданный файл базы из файлового менеджера, чтобы продолжить его использование.</string>
    <string name="education_new_node_title">Добавляйте новые элементы в базу</string>
    <string name="education_new_node_summary">Добавляйте записи для управления цифровыми идентификаторами.
\n
\nДобавляйте группы (аналог папок) для организации записей и баз.</string>
    <string name="education_search_title">Легко находите ваши записи</string>
    <string name="education_biometric_title">Разблокируйте базу с помощью биометрического ключа</string>
    <string name="education_biometric_summary">Установите взаимосвязь между паролем и биометрическим ключом для быстрой разблокировки базы.</string>
    <string name="education_search_summary">Ищите записи по названию, имени или другим полям для быстрого доступа к своим паролям.</string>
    <string name="education_entry_edit_title">Редактируйте записи</string>
    <string name="education_entry_edit_summary">Редактируйте записи с настраиваемыми полями. Возможны перекрёстные ссылки между полями разных записей.</string>
    <string name="education_generate_password_title">Создайте надёжный пароль для записи.</string>
    <string name="education_generate_password_summary">Создайте надёжный пароль, связанный с записью, легко настраиваемый под критерии формы. И не забудьте главный пароль от базы.</string>
    <string name="education_entry_new_field_title">Добавляйте настраиваемые поля</string>
    <string name="education_entry_new_field_summary">Зарегистрируйте дополнительное поле, просто заполнив его, добавьте значение и при необходимости защитите.</string>
    <string name="education_unlock_title">Разблокируйте базу</string>
    <string name="education_read_only_title">База только для чтения</string>
    <string name="education_read_only_summary">Изменяйте режим открытия в сессии.
\n
\nВ \"режиме только для чтения\" можно предотвратить непреднамеренные изменения в базе.
\nВ \"режиме записи\" вы можете добавлять, удалять или изменять любые элементы.</string>
    <string name="education_field_copy_title">Копируйте поля</string>
    <string name="education_field_copy_summary">Скопированные поля можно вставить в любом месте.
\n
\nИспользуйте метод заполнения формы, который вам наиболее удобен.</string>
    <string name="education_lock_title">Заблокируйте базу</string>
    <string name="education_lock_summary">Быстро блокируйте вашу базу. Вы можете настроить приложение так, чтобы заблокировать её через некоторое время и при выключении экрана.</string>
    <string name="education_sort_title">Сортировка записей</string>
    <string name="education_sort_summary">Выберите критерий сортировки записей и групп.</string>
    <string name="education_donation_title">Участвуйте</string>
    <string name="education_donation_summary">Примите участие в проекте для повышения стабильности, безопасности и добавления новых возможностей.</string>
    <string name="html_text_ad_free">В отличие от многих приложений управления паролями, это <strong>без рекламы</strong>, <strong>свободное программное обеспечение (copyleft)</strong> и не хранит ваши личные данные на своих серверах независимо от того, какую версию вы используете.</string>
    <string name="html_text_buy_pro">При покупке Pro-версии вы будете иметь доступ к этим <strong>визуальным функциям</strong> и особенно поможете <strong>реализации общественных проектов.</strong>
    </string>
    <string name="html_text_feature_generosity">Эти <strong>визуальные функции</strong> доступны благодаря вашей щедрости.</string>
    <string name="html_text_donation">Для того, чтобы сохранить нашу независимость и быть всегда активными, мы рассчитываем на ваш <strong>вклад</strong>.</string>
    <string name="html_text_dev_feature">Эта функция находится <strong>в разработке</strong> и требует вашего <strong>участия</strong>, чтобы стать доступной в ближайшее время.</string>
    <string name="html_text_dev_feature_buy_pro">Покупая <strong>Pro</strong>-версию,</string>
    <string name="html_text_dev_feature_contibute">
        <strong>Участвуя в проекте</strong>,</string>
    <string name="html_text_dev_feature_encourage">вы поощряете разработчиков добавлять <strong>новые возможности</strong> и <strong>исправлять ошибки</strong> в соответствии с вашими замечаниями.</string>
    <string name="html_text_dev_feature_thanks">Спасибо большое за ваш вклад.</string>
    <string name="html_text_dev_feature_work_hard">Мы прилагаем все усилия, чтобы быстро выпустить эту функцию.</string>
    <string name="html_text_dev_feature_upgrade">Не забывайте обновлять приложение.</string>
    <string name="download">Скачать</string>
    <string name="contribute">Помощь проекту</string>
    <string name="encryption_chacha20">ChaCha20</string>
    <string name="kdf_AES">AES KDF</string>
    <string name="kdf_Argon2">Argon2</string>
    <string name="style_choose_title">Тема приложения</string>
    <string name="style_choose_summary">Тема, используемая в приложении</string>
    <string name="icon_pack_choose_title">Набор значков</string>
    <string name="icon_pack_choose_summary">Набор значков, используемый в приложении</string>
    <string name="keyboard_name">Magikeyboard</string>
    <string name="keyboard_label">Magikeyboard (KeePassDX)</string>
    <string name="keyboard_setting_label">Настройки Magikeyboard</string>
    <string name="build_label">Сборка %1$s</string>
    <string name="keyboard_entry_category">Запись</string>
    <string name="keyboard_entry_timeout_title">Задержка</string>
    <string name="keyboard_entry_timeout_summary">Время до очистки вводимой записи</string>
    <string name="keyboard_notification_entry_title">Информационное уведомление</string>
    <string name="keyboard_notification_entry_summary">Показывать уведомление, когда запись доступна</string>
    <string name="keyboard_notification_entry_content_title_text">Запись</string>
    <string name="keyboard_notification_entry_content_title">%1$s доступно в Magikeyboard</string>
    <string name="keyboard_notification_entry_content_text">%1$s</string>
    <string name="keyboard_notification_entry_clear_close_title">Очищать при закрытии</string>
    <string name="keyboard_notification_entry_clear_close_summary">Закрывать базу при закрытии уведомления</string>
    <string name="keyboard_appearance_category">Внешний вид</string>
    <string name="keyboard_theme_title">Тема клавиатуры</string>
    <string name="keyboard_keys_category">Кнопки</string>
    <string name="keyboard_key_vibrate_title">Вибрация при нажатии</string>
    <string name="keyboard_key_sound_title">Звук при нажатии</string>
    <string name="do_not_kill_app">Не убивать приложение…</string>
    <string name="lock_database_back_root_title">Блокировка нажатием \"Назад\"</string>
    <string name="lock_database_back_root_summary">Блокировка базы при нажатии кнопки \"Назад\" на начальном экране</string>
    <string name="clear_clipboard_notification_title">Очищать при закрытии</string>
    <string name="clear_clipboard_notification_summary">Закрывать базу при закрытии уведомления</string>
    <string name="recycle_bin">Корзина</string>
    <string name="keyboard_selection_entry_title">Выбор записи</string>
    <string name="keyboard_selection_entry_summary">Показывать поля ввода в Magikeyboard при просмотре записи</string>
    <string name="delete_entered_password_title">Удалять пароль</string>
    <string name="delete_entered_password_summary">Забывать введённый пароль</string>
    <string name="content_description_open_file">Открыть файл</string>
    <string name="content_description_node_children">Дочерний узел</string>
    <string name="content_description_add_node">Добавить узел</string>
    <string name="content_description_add_entry">Добавить запись</string>
    <string name="content_description_add_group">Добавить группу</string>
    <string name="content_description_file_information">Информация о файле</string>
    <string name="content_description_password_checkbox">Флажок пароля</string>
    <string name="content_description_keyfile_checkbox">Флажок ключевого файла</string>
    <string name="content_description_repeat_toggle_password_visibility">Повтор переключения видимости пароля</string>
    <string name="content_description_entry_icon">Значок записи</string>
    <string name="content_description_entry_save">Сохранение записи</string>
    <string name="content_description_password_generator">Генератор паролей</string>
    <string name="content_description_password_length">Длина пароля</string>
    <string name="content_description_add_field">Добавить поле</string>
    <string name="content_description_remove_field">Удалить поле</string>
    <string name="entry_UUID">UUID</string>
    <string name="error_move_entry_here">Вы не можете переместить запись сюда.</string>
    <string name="error_copy_entry_here">Вы не можете скопировать запись сюда.</string>
    <string name="list_groups_show_number_entries_title">Показывать количество записей</string>
    <string name="list_groups_show_number_entries_summary">Показывать количество записей в группе</string>
    <string name="content_description_background">Фон</string>
    <string name="content_description_update_from_list">Обновить</string>
    <string name="content_description_keyboard_close_fields">Закрыть поля</string>
    <string name="error_create_database_file">Невозможно создать базу с этим паролем и ключевым файлом.</string>
    <string name="menu_advanced_unlock_settings">Дополнительная разблокировка</string>
    <string name="biometric_prompt_store_credential_title">Сохранение биометрического ключа</string>
    <string name="biometric_prompt_store_credential_message">ВНИМАНИЕ: использование функции биометрического распознавания не освобождает пользователя от необходимости знать главный пароль.</string>
    <string name="biometric_prompt_extract_credential_title">Открывать базу биометрическим ключом</string>
    <string name="biometric_prompt_extract_credential_message">Извлекать главный пароль биометрическим ключом</string>
    <string name="biometric">Биометрический ключ</string>
    <string name="biometric_auto_open_prompt_title">Автозапрос биометрического ключа</string>
    <string name="biometric_auto_open_prompt_summary">Автоматически открывать запрос биометрического ключа, если он установлен для базы</string>
    <string name="enable">Включить</string>
    <string name="disable">Отключить</string>
    <string name="selection_mode">Режим выбора</string>
    <string name="master_key">Главный пароль</string>
    <string name="security">Безопасность</string>
    <string name="entry_history">История</string>
    <string name="entry_setup_otp">Настройка одноразового пароля</string>
    <string name="otp_type">Тип одноразового пароля</string>
    <string name="otp_secret">Секретный ключ</string>
    <string name="otp_period">Время (в секундах)</string>
    <string name="otp_counter">Счётчик</string>
    <string name="otp_digits">Цифры</string>
    <string name="otp_algorithm">Алгоритм</string>
    <string name="entry_otp">Одноразовый пароль</string>
    <string name="error_invalid_OTP">Недействительный секретный ключ одноразового пароля.</string>
    <string name="error_disallow_no_credentials">Должен быть установлен, по крайней мере, один пароль.</string>
    <string name="error_copy_group_here">Вы не можете копировать группу сюда.</string>
    <string name="error_otp_secret_key">Секретный ключ должен быть в формате BASE32.</string>
    <string name="error_otp_counter">Счётчик должен быть в диапазоне между %1$d и %2$d.</string>
    <string name="error_otp_period">Время должно быть в диапазоне между %1$d и %2$d сек.</string>
    <string name="error_otp_digits">Токен должен содержать от %1$d до %2$d цифр.</string>
    <string name="invalid_db_same_uuid">%1$s с таким же UUID %2$s уже существует.</string>
    <string name="creating_database">Создание базы…</string>
    <string name="menu_security_settings">Настройки безопасности</string>
    <string name="menu_master_key_settings">Настройки главного пароля</string>
    <string name="contains_duplicate_uuid">База содержит повторяющиеся UUID.</string>
    <string name="contains_duplicate_uuid_procedure">Если вы разрешите, KeePassDX исправит проблему (путём создания новых UUID для дубликатов) и продолжит работу.</string>
    <string name="database_opened">База открыта</string>
    <string name="clipboard_explanation_summary">Копирование полей ввода с помощью буфера обмена устройства</string>
    <string name="persistent_notification_title">Постоянное уведомление</string>
    <string name="persistent_notification_summary">Показывать уведомление, пока открыта база</string>
    <string name="advanced_unlock_explanation_summary">Использовать дополнительную разблокировку для более лёгкого открытия базы данных</string>
    <string name="database_data_compression_title">Сжатие данных</string>
    <string name="database_data_compression_summary">Сжатие данных уменьшает размер базы.</string>
    <string name="max_history_items_title">Максимум записей в истории</string>
    <string name="max_history_items_summary">Ограничение числа элементов истории каждой записи</string>
    <string name="max_history_size_title">Максимальный размер истории</string>
    <string name="max_history_size_summary">Ограничение размера истории каждой записи (в байтах)</string>
    <string name="settings_database_recommend_changing_master_key_title">Рекомендуемая смена</string>
    <string name="settings_database_recommend_changing_master_key_summary">Рекомендовать менять главный пароль (в днях)</string>
    <string name="settings_database_force_changing_master_key_title">Принудительная смена</string>
    <string name="settings_database_force_changing_master_key_summary">Принудительно менять главный пароль (в днях)</string>
    <string name="settings_database_force_changing_master_key_next_time_title">Принудительная смена в следующий раз</string>
    <string name="settings_database_force_changing_master_key_next_time_summary">Принудительная смена главного пароля при следующем запуске (один раз)</string>
    <string name="database_default_username_title">Имя по умолчанию</string>
    <string name="database_custom_color_title">Произвольный цвет базы</string>
    <string name="compression">Сжатие</string>
    <string name="compression_none">Нет</string>
    <string name="compression_gzip">GZip</string>
    <string name="device_keyboard_setting_title">Настройки клавиатур устройства</string>
    <string name="error_save_database">Невозможно сохранить базу.</string>
    <string name="menu_save_database">Сохранить базу</string>
    <string name="menu_empty_recycle_bin">Очистить \"корзину\"</string>
    <string name="command_execution">Выполнение команды…</string>
    <string name="warning_permanently_delete_nodes">Вы уверены, что хотите навсегда удалить выбранные узлы\?</string>
    <string name="keystore_not_accessible">Хранилище ключей не инициализировано должным образом.</string>
    <string name="credential_before_click_biometric_button">Введите пароль перед нажатием кнопки биометрии.</string>
    <string name="recycle_bin_group_title">Группа \"корзины\"</string>
    <string name="enable_auto_save_database_title">Автосохранение базы</string>
    <string name="enable_auto_save_database_summary">Автоматическое сохранение базы после каждого важного действия (только в \"режиме записи\")</string>
</resources><|MERGE_RESOLUTION|>--- conflicted
+++ resolved
@@ -59,7 +59,7 @@
     <string name="entry_title">Название</string>
     <string name="entry_url">Ссылка</string>
     <string name="entry_user_name">Имя</string>
-    <string name="error_arc4">Потоковый шифр ARCFOUR не поддерживается.</string>
+    <string name="error_arc4">Потоковый шифр Arcfour не поддерживается.</string>
     <string name="error_can_not_handle_uri">Невозможно обработать указанный URI в KeePassDX.</string>
     <string name="error_file_not_create">Невозможно создать файл:</string>
     <string name="error_invalid_db">Невозможно прочитать базу.</string>
@@ -123,16 +123,9 @@
     <string name="progress_title">Обработка…</string>
     <string name="protection">Защита</string>
     <string name="read_only">Только чтение</string>
-<<<<<<< HEAD
     <string name="read_only_warning">KeePassDX необходимо разрешение на запись, чтобы иметь возможность изменить что-либо в вашей базе.</string>
-    <string name="recentfile_title">Недавно открытые</string>
-    <string name="recentfile_summary">Хранить имена недавно открытых файлов</string>
-=======
-    <string name="read_only_warning">KeePass DX необходимо разрешение на запись, чтобы иметь возможность изменить что-либо в вашей базе.</string>
-    <string name="read_only_kitkat_warning">Начиная с Android KitKat, на некоторых устройствах приложениям запрещена запись на SD-карту.</string>
     <string name="recentfile_title">Базы паролей</string>
     <string name="recentfile_summary">Хранить имена недавно открытых баз</string>
->>>>>>> 6a6ef052
     <string name="remember_keyfile_summary">Хранить пути к файлам ключей</string>
     <string name="remember_keyfile_title">Файлы ключей</string>
     <string name="content_description_remove_from_list">Убрать из списка</string>
