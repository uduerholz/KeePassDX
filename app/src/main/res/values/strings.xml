--- conflicted
+++ resolved
@@ -37,11 +37,7 @@
     <string name="browser_intall_text">File browsing requires the Open Intents File Manager, click below to install it. Due to some quirks in the file manager, browsing may not work correctly, the first time you browse.</string>
     <string name="cancel">Cancel</string>
     <string name="allow">Allow</string>
-<<<<<<< HEAD
-    <string name="clipboard_cleared">Clipboard cleared.</string>
-=======
-    <string name="ClearClipboard">Clipboard cleared</string>
->>>>>>> 6cc4eeaa
+    <string name="clipboard_cleared">Clipboard cleared</string>
     <string name="clipboard_error_title">Clipboard error</string>
     <string name="clipboard_error">Some Samsung Android phones have a bug in the clipboard implementation that causes copying from applications to fail. For more details go to:</string>
     <string name="clipboard_error_clear">Clearing the clipboard failed</string>
