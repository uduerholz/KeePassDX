<?xml version="1.0" encoding="utf-8"?>
<!--
 Copyright 2019 Jeremy Jamet / Kunzisoft.
     
 This file is part of KeePass DX.

  KeePass DX is free software: you can redistribute it and/or modify
  it under the terms of the GNU General Public License as published by
  the Free Software Foundation, either version 3 of the License, or
  (at your option) any later version.

  KeePass DX is distributed in the hope that it will be useful,
  but WITHOUT ANY WARRANTY; without even the implied warranty of
  MERCHANTABILITY or FITNESS FOR A PARTICULAR PURPOSE.  See the
  GNU General Public License for more details.

  You should have received a copy of the GNU General Public License
  along with KeePass DX.  If not, see <http://www.gnu.org/licenses/>.
--><resources xmlns:tools="http://schemas.android.com/tools" tools:ignore="MissingTranslation">
    <string name="about_feedback">Feedback</string>
    <string name="about_homepage">Homepage</string>
    <string name="about_description">Android implementation of the KeePass password manager</string>
    <string name="accept">Accept</string>
    <string name="add_entry">Add entry</string>
    <string name="edit_entry">Edit entry</string>
    <string name="add_group">Add group</string>
    <string name="encryption">Encryption</string>
    <string name="encryption_algorithm">Encryption algorithm</string>
    <string name="key_derivation_function">Key derivation function</string>
    <string name="app_timeout">App timeout</string>
    <string name="app_timeout_summary">Inactivity before the app is locked</string>
    <string name="application">App</string>
    <string name="beta_dontask">Don\'t show again</string>
    <string name="brackets">Brackets</string>
    <string name="extended_ASCII">Extended ASCII</string>
    <string name="browser_intall_text">Browse files by installing the OpenIntents File Manager</string>
    <string name="cancel">Cancel</string>
    <string name="allow">Allow</string>
    <string name="clipboard_cleared">Clipboard cleared</string>
    <string name="clipboard_error_title">Clipboard error</string>
    <string name="clipboard_error">Some Samsung Android phones won\'t let apps use the clipboard.</string>
    <string name="clipboard_error_clear">Could not clear clipboard</string>
    <string name="clipboard_timeout">Clipboard timeout</string>
    <string name="clipboard_timeout_summary">Duration of storage in the clipboard</string>
    <string name="clipboard_swipe_clean">Swipe to clear clipboard now</string>
<<<<<<< HEAD
    <string name="content_description_open_file">Open file</string>
    <string name="content_description_show_file_link">Show file link</string>
    <string name="content_description_open_file_link">Open file link</string>
    <string name="content_description_node_children">Node children</string>
    <string name="content_description_add_node">Add node</string>
    <string name="content_description_add_entry">Add entry</string>
    <string name="content_description_add_group">Add group</string>
    <string name="content_description_file_information">File information</string>
    <string name="content_description_password_checkbox">Password checkbox</string>
    <string name="content_description_keyfile_checkbox">Keyfile checkbox</string>
    <string name="content_description_repeat_toggle_password_visibility">Repeat toggle password visibility</string>
    <string name="content_description_entry_icon">Entry icon</string>
    <string name="content_description_entry_save">Entry save</string>
    <string name="content_description_password_generator">Password generator</string>
    <string name="content_description_password_length">Password length</string>
    <string name="content_description_add_field">Add field</string>
    <string name="content_description_remove_field">Remove field</string>
     <!--%1$s is either \"Username\" or \"Password\".-->
=======
    <!--%1$s is either \"Username\" or \"Password\".-->
>>>>>>> c303ffaf
    <string name="select_to_copy">Select to copy %1$s to clipboard</string>
    <string name="retrieving_db_key">Retrieving database key…</string>
    <string name="database">Database</string>
    <string name="decrypting_db">Decrypting database content…</string>
    <string name="default_checkbox">Use as default database</string>
    <string name="digits">Digits</string>
    <string name="disclaimer_formal">KeePass DX \u00A9 %1$d Kunzisoft comes with absolutely no warranty. This is libre software, and you are welcome to redistribute it under the conditions of the GPL version 3 or later.</string>
    <string name="entry_accessed">Accessed</string>
    <string name="entry_cancel">Cancel</string>
    <string name="entry_notes">Notes</string>
    <string name="entry_confpassword">Confirm password</string>
    <string name="entry_created">Created</string>
    <string name="entry_expires">Expires</string>
    <string name="entry_UUID">UUID</string>
    <string name="entry_keyfile">Keyfile</string>
    <string name="entry_modified">Modified</string>
    <string name="entry_not_found">Could not find entry data.</string>
    <string name="entry_password">Password</string>
    <string name="entry_save">Save</string>
    <string name="entry_title">Title</string>
    <string name="entry_url">URL</string>
    <string name="entry_user_name">Username</string>
    <string name="error_arc4">The ARCFOUR stream cipher is not supported.</string>
    <string name="error_can_not_handle_uri">Could not handle this URI in KeePass DX.</string>
    <string name="error_could_not_create_parent">Could not create parent directory.</string>
    <string name="error_database_exists">This file already exists.</string>
    <string name="error_failed_to_launch_link">Could not open link.</string>
    <string name="error_filename_required">Enter a filename.</string>
    <string name="error_file_not_create">Could not create file:</string>
    <string name="error_invalid_db">Could not read database.</string>
    <string name="error_invalid_path">Make sure the path is correct.</string>
    <string name="error_no_name">Enter a name.</string>
    <string name="error_nokeyfile">Select a keyfile.</string>
    <string name="error_out_of_memory">No memory to load your entire database.</string>
    <string name="error_load_database">Could not load your database.</string>
    <string name="error_load_database_KDF_memory">Could not load the key. Try to lower the KDF \"Memory Usage\".</string>
    <string name="error_pass_gen_type">At least one password generation type must be selected.</string>
    <string name="error_pass_match">The passwords do not match.</string>
    <string name="error_rounds_not_number">Make \"Transformation rounds\" a number.</string>
    <string name="error_rounds_too_large">\"Transformation rounds\" too high. Setting to 2147483648.</string>
    <string name="error_string_key">Each string must have a field name.</string>
    <string name="error_title_required">Add a title.</string>
    <string name="error_wrong_length">Enter a positive whole number in the \"Length\" field.</string>
    <string name="error_autofill_enable_service">Could not enable autofill service.</string>
    <string name="error_move_folder_in_itself">You can not move a group into itself.</string>
    <string name="error_move_entry_here">You can not move an entry here.</string>
    <string name="error_copy_entry_here">You can not copy an entry here.</string>
    <string name="field_name">Field name</string>
    <string name="field_value">Field value</string>
    <string name="file_not_found">Could not find file.</string>
    <string name="file_not_found_content">Could not find file. Try reopening it from your file browser.</string>
    <string name="file_browser">File browser</string>
    <string name="generate_password">Generate password</string>
    <string name="hint_conf_pass">confirm password</string>
    <string name="hint_generated_password">generated password</string>
    <string name="hint_group_name">Group name</string>
    <string name="hint_keyfile">keyfile</string>
    <string name="hint_length">length</string>
    <string name="hint_pass">password</string>
    <string name="password">Password</string>
    <string name="install_from_f_droid">Install from F-Droid</string>
    <string name="install_from_play_store">Install from Play Store</string>
    <string name="invalid_password">Could not read password or keyfile.</string>
    <string name="invalid_algorithm">Wrong algorithm.</string>
    <string name="invalid_db_sig">Could not recognize the database format.</string>
    <string name="keyfile_does_not_exist">No keyfile exists.</string>
    <string name="keyfile_is_empty">The keyfile is empty.</string>
    <string name="length">Length</string>
    <string name="list_entries_show_username_title">Show usernames</string>
    <string name="list_entries_show_username_summary">Show usernames in entry lists</string>
    <string name="list_groups_show_number_entries_title">Show number of entries</string>
    <string name="list_groups_show_number_entries_summary">Show the number of entries in a group</string>
    <string name="list_size_title">Size of list items</string>
    <string name="list_size_summary">Text size in the element list</string>
    <string name="loading_database">Loading database…</string>
    <string name="lowercase">Lower-case</string>
    <string name="maskpass_title">Hide passwords</string>
    <string name="maskpass_summary">Mask passwords (***) by default</string>
    <string name="menu_about">About</string>
    <string name="menu_change_key">Change master key</string>
    <string name="copy_field">Copy of %1$s</string>
    <string name="settings">Settings</string>
    <string name="menu_app_settings">App settings</string>
    <string name="menu_form_filling_settings">Form filling</string>
    <string name="menu_db_settings">Database settings</string>
    <string name="menu_donate">Donate</string>
    <string name="menu_edit">Edit</string>
    <string name="menu_copy">Copy</string>
    <string name="menu_move">Move</string>
    <string name="menu_paste">Paste</string>
    <string name="menu_delete">Delete</string>
    <string name="menu_cancel">Cancel</string>
    <string name="menu_hide_password">Hide password</string>
    <string name="menu_lock">Lock database</string>
    <string name="menu_open">Open</string>
    <string name="menu_search">Search</string>
    <string name="menu_showpass">Show password</string>
    <string name="menu_fingerprint_remove_key">Delete saved fingerprint</string>
    <string name="menu_url">Go to URL</string>
    <string name="menu_file_selection_read_only">Write-protected</string>
    <string name="menu_open_file_read_and_write">Modifiable</string>
    <string name="minus">Minus</string>
    <string name="never">Never</string>
    <string name="no_results">No search results</string>
    <string name="no_url_handler">Install a web browser to open this URL.</string>
    <string name="select_database_file">Open existing database</string>
    <string name="create_keepass_file">Create new database</string>
    <string name="open_recent">Recent databases</string>
    <string name="omitbackup_title">Don\'t search through backup entries</string>
    <string name="omitbackup_summary">Omits \"Backup\" and \"Recycle Bin\" groups from search results</string>
    <string name="progress_create">Creating new database…</string>
    <string name="progress_title">Working…</string>
    <string name="protection">Protection</string>
    <string name="read_only">Write-protected</string>
    <string name="read_only_warning">KeePass DX needs write permission in order to change anything in your database.</string>
    <string name="read_only_kitkat_warning">Starting with Android KitKat, some devices no longer allow apps to write to the SD card.</string>
    <string name="selection_mode">Selection mode</string>
    <string name="recentfile_title">Recent file history</string>
    <string name="recentfile_summary">Remember recent filenames</string>
    <string name="remember_keyfile_summary">Remembers the location of databases keyfiles</string>
    <string name="remember_keyfile_title">Save keyfile</string>
    <string name="remove_from_filelist">Remove</string>
    <string name="root">Root</string>
    <string name="encryption_explanation">Database encryption algorithm used for all data.</string>
    <string name="kdf_explanation">To generate the key for the encryption algorithm, the master key is transformed using a randomly salted key derivation function.</string>
    <string name="rounds">Transformation rounds</string>
    <string name="rounds_explanation">Additional encryption rounds provide higher protection against brute force attacks, but can really slow down loading and saving.</string>
    <string name="rounds_hint">transformation rounds</string>
    <string name="memory_usage">Memory usage</string>
    <string name="memory_usage_explanation">Amount of memory (in binary bytes) to be used by the key derivation function.</string>
    <string name="parallelism">Parallelism</string>
    <string name="parallelism_explanation">Degree of parallelism (i.e. number of threads) used by the key derivation function.</string>
    <string name="saving_database">Saving database…</string>
    <string name="do_not_kill_app">Do not kill the app…</string>
    <string name="space">Space</string>
    <string name="search_label">Search</string>
    <string name="sort_menu">Sort</string>
    <string name="sort_ascending">Lowest first ↓</string>
    <string name="sort_groups_before">Groups before</string>
    <string name="sort_recycle_bin_bottom">Recycle bin at the bottom</string>
    <string name="sort_db">Natural order</string>
    <string name="sort_title">Title</string>
    <string name="sort_username">Username</string>
    <string name="sort_creation_time">Creation</string>
    <string name="sort_last_modify_time">Modification</string>
    <string name="sort_last_access_time">Access</string>
    <!--As in special characters. Used for chars outside of Latin-1.-->
    <string name="special">Special</string>
    <string name="search">Search</string>
    <string name="search_results">Search results</string>
    <string name="underline">Underline</string>
    <string name="unsupported_db_version">Unsupported database version.</string>
    <string name="uppercase">Upper-case</string>
    <string name="use_saf_summary">Use Android storage access framework (SAF) for file browsing (KitKat onwards)</string>
    <string name="use_saf_title">Storage access framework</string>
    <string name="warning">Warning</string>
    <string name="warning_password_encoding">Avoid password characters outside of text encoding format in database file (unrecognized chars are converted to the same letter).</string>
    <string name="warning_read_only">Grant SD card write access to save database changes.</string>
    <string name="warning_unmounted">Mount the SD card to create or load a database.</string>
    <string name="warning_empty_password">Do you really want no password unlocking protection?</string>
    <string name="warning_no_encryption_key">Are you sure you do not want to use any encryption key?</string>
    <string name="version_label">Version %1$s</string>
    <string name="build_label">Build %1$s</string>
    <string name="configure_fingerprint">Fingerprint scanning is supported but not set up.</string>
    <string name="scanning_fingerprint">Fingerprint Scanning</string>
    <string name="encrypted_value_stored">Encrypted password stored</string>
    <string name="fingerprint_invalid_key">Could not read fingerprint key. Restore your password.</string>
    <string name="fingerprint_not_recognized">Could not recognize fingerprint</string>
    <!--This problem could be with scanning, or something else.-->
    <string name="fingerprint_error">Fingerprinting problem: %1$s</string>
    <string name="store_with_fingerprint">Use fingerprint to store this password</string>
    <string name="no_password_stored">This database does not have a password yet.</string>
    <string name="history">History</string>
    <string name="appearance">Appearance</string>
    <string name="general">General</string>
    <string name="autofill">Autofill</string>
    <string name="autofill_service_name">KeePass DX form autofilling</string>
    <string name="autofill_sign_in_prompt">Sign in with KeePass DX</string>
    <string name="set_autofill_service_title">Set default autofill service</string>
    <string name="set_autofill_service_summary">Enable autofilling to quickly fill out forms in other apps</string>
    <string name="password_size_title">Generated password size</string>
    <string name="password_size_summary">Sets default size of the generated passwords</string>
    <string name="list_password_generator_options_title">Password characters</string>
    <string name="list_password_generator_options_summary">Set allowed password generator characters</string>
    <string name="clipboard">Clipboard</string>
    <string name="clipboard_notifications_title">Clipboard notifications</string>
    <string name="clipboard_notifications_summary">Enable clipboard notifications to copy fields when viewing an entry</string>
    <string name="clipboard_warning">If automatic deletion of clipboard fails, delete its history manually.</string>
    <string name="lock">Lock</string>
    <string name="lock_database_screen_off_title">Screen lock</string>
    <string name="lock_database_screen_off_summary">Lock the database when the screen is off</string>
    <string name="lock_database_back_root_title">Press Back on root to lock</string>
    <string name="lock_database_back_root_summary">Lock the database when the user clicks the back button on the root screen</string>
    <string name="fingerprint_quick_unlock_title">How to set up fingerprint scanning for quick unlocking?</string>
    <string name="fingerprint_setting_text">Save your scanned fingerprint for your device in </string>
    <!-- Use ← for LTR languages -->
    <string name="fingerprint_setting_way_text">\"Settings\" → \"Security\" → \"Fingerprint\"</string>
    <string name="fingerprint_type_password_text">Enter database lock password</string>
    <string name="fingerprint_scan_to_store">Scan your fingerprint to store your database lock password securely.</string>
    <string name="fingerprint_scan_to_open">Scan your fingerprint to open the database when password is turned off.</string>
    <string name="usage">Usage</string>
    <string name="fingerprint">Fingerprint</string>
    <string name="fingerprint_enable_title">Fingerprint scanning</string>
    <string name="fingerprint_enable_summary">Lets you scan your fingerprint to open the database</string>
    <string name="fingerprint_delete_all_title">Delete encryption keys</string>
    <string name="fingerprint_delete_all_summary">Delete all encryption keys related to fingerprint recognition</string>
    <string name="fingerprint_delete_all_warning">Are you sure you want to delete all keys related to fingerprint recognition?</string>
    <string name="unavailable_feature_text">Could not start this feature.</string>
    <string name="unavailable_feature_version">Your Android version %1$s does not meet the minimum version %2$s required.</string>
    <string name="unavailable_feature_hardware">Could not find the corresponding hardware.</string>
    <string name="file_name">Filename</string>
    <string name="path">Path</string>
    <string name="assign_master_key">Assign a master key</string>
    <string name="bytes">Bytes</string>
    <string name="full_file_path_enable_title">File path</string>
    <string name="full_file_path_enable_summary">View the full file path</string>
    <string name="recycle_bin_title">Use recycle bin</string>
    <string name="recycle_bin_summary">Moves groups and entries to \"Recycle bin\" before deleting</string>
    <string name="permission_external_storage_rationale_write_database">KeePass DX needs external storage permission to write to a database.</string>
    <string name="permission_external_storage_rationale_read_database">KeePass DX needs external storage permission to read an URI not provided by a content provider.</string>
    <string name="permission_external_storage_denied">Could not get external storage permission.</string>
    <string name="permission_external_storage_never_ask">Cannot perform the action without external storage permission.</string>
    <string name="monospace_font_fields_enable_title">Field font</string>
    <string name="monospace_font_fields_enable_summary">Change font used in fields for better character visibility</string>
    <string name="auto_open_file_uri_title">Open files by selecting</string>
    <string name="auto_open_file_uri_summary">Auto open files when selected in the file browser</string>
    <string name="allow_copy_password_title">Clipboard trust</string>
    <string name="allow_copy_password_summary">Allow the entry password and protected fields to enter the clipboard</string>
    <string name="allow_copy_password_warning">WARNING: The clipboard is shared by all apps. If sensitive data is copied, other software may recover it.</string>
    <string name="clear_clipboard_notification_title">Clear at closing</string>
    <string name="clear_clipboard_notification_summary">Close the database when closing the notification</string>
    <string name="warning_disabling_storage_access_framework">WARNING: Turning off this feature may prevent opening or saving databases.</string>
    <string name="open_link_database">Link of database file to open</string>
    <string name="database_name_title">Database name</string>
    <string name="database_description_title">Database description</string>
    <string name="database_version_title">Database version</string>
    <string name="text_appearance">Text</string>
    <string name="application_appearance">App</string>
    <string name="other">Other</string>
    <string name="recycle_bin">Recycle Bin</string>
    <string name="keyboard">Keyboard</string>
    <string name="magic_keyboard_title">Magikeyboard</string>
    <string name="magic_keyboard_summary">Activate a custom keyboard populating your passwords and all identity fields</string>
    <string name="magic_keyboard_preference_title">Magikeyboard settings</string>
    <string name="magic_keyboard_configure_title">Set up the keyboard to autofill forms securely.</string>
    <string name="magic_keyboard_activate_setting_text">Activate \"Magikeyboard\" in the device settings.</string>
    <!--Use ← for LTR languages-->
    <string name="magic_keyboard_activate_setting_path_1_text">\"Settings\" → \"Language &amp; input\" → \"Current Keyboard\" and pick one.</string>
    <!--Use ← for LTR languages-->
    <string name="magic_keyboard_activate_setting_path_2_text">or (\"Settings\" → \"Language &amp; input\" → \"Virtual keyboard\" and pick one.)</string>
    <string name="keyboards_choose_magikeyboard_text">Choose the Magikeyboard when you need to fill a form.</string>
    <string name="keyboards_swicth_magikeyboard_text">Switch keybaords by long pressing the spacebar of your keyboard, or, if it is not available, with: </string>
    <string name="keyboard_select_entry_text">Select your entry with the key.</string>
    <string name="keyboard_fill_field_text">Fill in your fields using the entry elements.</string>
    <string name="keyboard_lock_database_text">Lock the database.</string>
    <string name="keyboard_back_main_keyboard_text">Use default keyboard again.</string>
    <string name="keyboard_name">Magikeyboard</string>
    <string name="keyboard_label">Magikeyboard (KeePass DX)</string>
    <string name="keyboard_setting_label">Magikeyboard settings</string>
    <string name="keyboard_entry_category">Entry</string>
    <string name="keyboard_selection_entry_title">Entry selection</string>
    <string name="keyboard_selection_entry_summary">Show input fields in Magikeyboard when viewing an entry</string>
    <string name="keyboard_notification_entry_title">Notification info</string>
    <string name="keyboard_notification_entry_summary">Show a notification when an entry is available</string>
    <string name="keyboard_notification_entry_clear_close_title">Clear at closing</string>
    <string name="keyboard_notification_entry_clear_close_summary">Close the database when closing the notification</string>
    <string name="keyboard_entry_timeout_title">Timeout</string>
    <string name="keyboard_entry_timeout_summary">Timeout to clear the keyboard entry</string>
    <string name="keyboard_notification_entry_content_title_text">Entry</string>
    <string name="keyboard_notification_entry_content_title">%1$s available on Magikeyboard</string>
    <string name="keyboard_notification_entry_content_text">%1$s</string>
    <string name="keyboard_appearance_category">Appearance</string>
    <string name="keyboard_theme_title">Keyboard theme</string>
    <string name="keyboard_keys_category">Keys</string>
    <string name="keyboard_key_vibrate_title">Vibrate on keypress</string>
    <string name="keyboard_key_sound_title">Sound on keypress</string>
<<<<<<< HEAD

    <string name="allow_no_password_title">Allow no master key</string>
    <string name="allow_no_password_summary">Enable the \"Open\" button if no credentials are selected</string>
=======
    <string name="allow_no_password_title">Allow no password</string>
    <string name="allow_no_password_summary">Enable the \"Open\" button if no password identification is selected</string>
>>>>>>> c303ffaf
    <string name="enable_read_only_title">Write-protected</string>
    <string name="enable_read_only_summary">Open your database read-only by default</string>
    <string name="delete_entered_password_title">Delete password</string>
    <string name="delete_entered_password_summary">Deletes the password entered after a connection attempt</string>
    <string name="enable_education_screens_title">Educational screens</string>
    <string name="enable_education_screens_summary">Highlight the elements to learn how the app works</string>
    <string name="reset_education_screens_title">Reset educational screens</string>
    <string name="reset_education_screens_summary">Show all educational items again</string>
    <string name="reset_education_screens_text">Educational screens reset</string>
    <string name="education_create_database_title">Create your database file</string>
    <string name="education_create_database_summary">Create your first password management file.</string>
    <string name="education_select_database_title">Open an existing database</string>
    <string name="education_select_database_summary">Open your earlier database file from your file browser to continue using it.</string>
    <string name="education_open_link_database_title">A link to the location of your file is sufficient</string>
    <string name="education_open_link_database_summary">You can also open your database with a physical link (with file:// and content:// for example).</string>
    <!--both entries and groups are items-->
    <string name="education_new_node_title">Add items to your database</string>
    <string name="education_new_node_summary">Entries help manage your digital identities.\n\nGroups (~ folders) organize entries in your database.</string>
    <string name="education_search_title">Search through entries</string>
    <string name="education_search_summary">Enter title, username or content of other fields to retrieve your passwords.</string>
    <string name="education_fingerprint_title">Database unlocking by fingerprint</string>
    <string name="education_fingerprint_summary">Link your password to your scanned fingerprint to quickly unlock your database.</string>
    <string name="education_entry_edit_title">Edit the entry</string>
    <string name="education_entry_edit_summary">Edit your entry with custom fields. Pool data can be referenced between different entry fields.</string>
    <string name="education_generate_password_title">Create a strong password for your entry.</string>
    <string name="education_generate_password_summary">Generate a strong password to associate with your entry, easily define it according to the criteria of the form and don\'t forget secure password.</string>
    <string name="education_entry_new_field_title">Add custom fields</string>
    <string name="education_entry_new_field_summary">Register a basic non-supplied field by filling in a new one that you can also protect.</string>
    <string name="education_unlock_title">Unlock your database</string>
    <string name="education_unlock_summary">Enter the password and/or keyfile to unlock your database.\n\nBackup your database file in a safe place after each change.</string>
    <string name="education_read_only_title">Write protect your database</string>
    <string name="education_read_only_summary">Change opening mode for the session.\n\n\"Write-protected\" prevents unintended changes to the database.\n\"Modifiable\" lets you add, delete, or modify all elements.</string>
    <string name="education_field_copy_title">Copy a field</string>
    <string name="education_field_copy_summary">Copied fields can be pasted anywhere.\n\nUse the form filling method you prefer.</string>
    <string name="education_lock_title">Lock the database</string>
    <string name="education_lock_summary">Lock your database quickly, you can set up the app to lock it after a while, and when the screen turns off.</string>
    <string name="education_sort_title">Item sorting</string>
    <string name="education_sort_summary">Choose how entries and groups are sorted.</string>
    <string name="education_donation_title">Participate</string>
    <string name="education_donation_summary">Help increase the stability, security and in adding more features.</string>
    <string name="html_text_ad_free">Unlike many password management apps, this one is &lt;strong&gt;ad-free&lt;/strong&gt;, &lt;strong&gt;copylefted libre software&lt;/strong&gt; and does not collect personal data on its servers, no matter what version you use.</string>
    <string name="html_text_buy_pro">By buying the pro version, you will have access to this &lt;strong&gt;visual feature&lt;/strong&gt; and you will especially help &lt;strong&gt;the realization of community projects.&lt;/strong&gt;</string>
    <string name="html_text_feature_generosity">This &lt;strong&gt;visual feature&lt;/strong&gt; is available thanks to your generosity.</string>
    <string name="html_text_donation">In order to keep our freedom and to always be active, we count on your &lt;strong&gt;contribution.&lt;/strong&gt;</string>
    <string name="html_text_dev_feature">This feature is &lt;strong&gt;under development&lt;/strong&gt; and requires your &lt;strong&gt;contribution&lt;/strong&gt; to be available soon.</string>
    <string name="html_text_dev_feature_buy_pro">By buying the &lt;strong&gt;pro&lt;/strong&gt; version,</string>
    <string name="html_text_dev_feature_contibute">By &lt;strong&gt;contributing&lt;/strong&gt;,</string>
    <string name="html_text_dev_feature_encourage">you\'re encouraging developers to create &lt;strong&gt;new features&lt;/strong&gt; and to &lt;strong&gt;fix bugs&lt;/strong&gt; according to your remarks.</string>
    <string name="html_text_dev_feature_thanks">Thanks a lot for your contribution.</string>
    <string name="html_text_dev_feature_work_hard">We are working hard to release this feature quickly.</string>
    <string name="html_text_dev_feature_upgrade">Do not forget to keep your app up to date by installing new versions.</string>
    <string name="download">Download</string>
    <string name="contribute">Contribute</string>
    <!-- Algorithms -->
    <string name="encryption_rijndael">Rijndael (AES)</string>
    <string name="encryption_twofish">Twofish</string>
    <string name="encryption_chacha20">ChaCha20</string>
    <!-- Key Derivation Functions -->
    <string name="kdf_AES">AES KDF</string>
    <string name="kdf_Argon2">Argon2</string>
    <string-array name="timeout_options">
        <item>5 seconds</item>
        <item>10 seconds</item>
        <item>20 seconds</item>
        <item>30 seconds</item>
        <item>1 minute</item>
        <item>5 minutes</item>
        <item>15 minutes</item>
        <item>30 minutes</item>
        <item>Never</item>
    </string-array>
    <string-array name="list_size_options">
        <item>Small</item>
        <item>Medium</item>
        <item>Large</item>
    </string-array>
    <string name="style_choose_title">App theme</string>
    <string name="style_choose_summary">Theme used in the app</string>
    <string-array name="list_style_names">
        <item>Light</item>
        <item>Night</item>
        <item>Classic Dark</item>
        <item>Sky and Ocean</item>
        <item>Red Volcano</item>
        <item>Purple Pro</item>
    </string-array>
    <string name="icon_pack_choose_title">Icon pack</string>
    <string name="icon_pack_choose_summary">Icon pack used in the app</string>
</resources><|MERGE_RESOLUTION|>--- conflicted
+++ resolved
@@ -16,7 +16,8 @@
 
   You should have received a copy of the GNU General Public License
   along with KeePass DX.  If not, see <http://www.gnu.org/licenses/>.
---><resources xmlns:tools="http://schemas.android.com/tools" tools:ignore="MissingTranslation">
+-->
+<resources xmlns:tools="http://schemas.android.com/tools" tools:ignore="MissingTranslation">
     <string name="about_feedback">Feedback</string>
     <string name="about_homepage">Homepage</string>
     <string name="about_description">Android implementation of the KeePass password manager</string>
@@ -43,7 +44,7 @@
     <string name="clipboard_timeout">Clipboard timeout</string>
     <string name="clipboard_timeout_summary">Duration of storage in the clipboard</string>
     <string name="clipboard_swipe_clean">Swipe to clear clipboard now</string>
-<<<<<<< HEAD
+
     <string name="content_description_open_file">Open file</string>
     <string name="content_description_show_file_link">Show file link</string>
     <string name="content_description_open_file_link">Open file link</string>
@@ -61,10 +62,8 @@
     <string name="content_description_password_length">Password length</string>
     <string name="content_description_add_field">Add field</string>
     <string name="content_description_remove_field">Remove field</string>
-     <!--%1$s is either \"Username\" or \"Password\".-->
-=======
+
     <!--%1$s is either \"Username\" or \"Password\".-->
->>>>>>> c303ffaf
     <string name="select_to_copy">Select to copy %1$s to clipboard</string>
     <string name="retrieving_db_key">Retrieving database key…</string>
     <string name="database">Database</string>
@@ -341,14 +340,9 @@
     <string name="keyboard_keys_category">Keys</string>
     <string name="keyboard_key_vibrate_title">Vibrate on keypress</string>
     <string name="keyboard_key_sound_title">Sound on keypress</string>
-<<<<<<< HEAD
 
     <string name="allow_no_password_title">Allow no master key</string>
     <string name="allow_no_password_summary">Enable the \"Open\" button if no credentials are selected</string>
-=======
-    <string name="allow_no_password_title">Allow no password</string>
-    <string name="allow_no_password_summary">Enable the \"Open\" button if no password identification is selected</string>
->>>>>>> c303ffaf
     <string name="enable_read_only_title">Write-protected</string>
     <string name="enable_read_only_summary">Open your database read-only by default</string>
     <string name="delete_entered_password_title">Delete password</string>
