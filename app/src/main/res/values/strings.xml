<?xml version="1.0" encoding="utf-8"?>
<!--
 Copyright 2019 Jeremy Jamet / Kunzisoft.
     
 This file is part of KeePass DX.

  KeePass DX is free software: you can redistribute it and/or modify
  it under the terms of the GNU General Public License as published by
  the Free Software Foundation, either version 3 of the License, or
  (at your option) any later version.

  KeePass DX is distributed in the hope that it will be useful,
  but WITHOUT ANY WARRANTY; without even the implied warranty of
  MERCHANTABILITY or FITNESS FOR A PARTICULAR PURPOSE.  See the
  GNU General Public License for more details.

  You should have received a copy of the GNU General Public License
  along with KeePass DX.  If not, see <http://www.gnu.org/licenses/>.
--><resources xmlns:tools="http://schemas.android.com/tools" tools:ignore="MissingTranslation">
    <string name="about_feedback">Feedback</string>
    <string name="about_homepage">Homepage</string>
    <string name="about_description">Android implementation of the KeePass password manager</string>
    <string name="accept">Accept</string>
    <string name="add_entry">Add entry</string>
    <string name="edit_entry">Edit entry</string>
    <string name="add_group">Add group</string>
    <string name="encryption">Encryption</string>
    <string name="encryption_algorithm">Encryption algorithm</string>
    <string name="key_derivation_function">Key derivation function</string>
    <string name="app_timeout">App timeout</string>
    <string name="app_timeout_summary">Inactivity before the app is locked</string>
    <string name="application">App</string>
    <string name="beta_dontask">Don\'t show again</string>
    <string name="brackets">Brackets</string>
    <string name="extended_ASCII">Extended ASCII</string>
    <string name="file_manager_install_description">Create, Open and Save a database file requires installing a file manager that accepts the Intent action ACTION_CREATE_DOCUMENT and ACTION_OPEN_DOCUMENT</string>
    <string name="cancel">Cancel</string>
    <string name="allow">Allow</string>
    <string name="clipboard_cleared">Clipboard cleared</string>
    <string name="clipboard_error_title">Clipboard error</string>
    <string name="clipboard_error">Some Samsung Android phones won\'t let apps use the clipboard.</string>
    <string name="clipboard_error_clear">Could not clear clipboard</string>
    <string name="clipboard_timeout">Clipboard timeout</string>
    <string name="clipboard_timeout_summary">Duration of storage in the clipboard</string>
    <string name="clipboard_swipe_clean">Swipe to clear clipboard now</string>
<<<<<<< HEAD

    <string name="content_description_background">Background</string>
=======
>>>>>>> 7c2ff506
    <string name="content_description_open_file">Open file</string>
    <string name="content_description_show_file_link">Show file link</string>
    <string name="content_description_open_file_link">Open file link</string>
    <string name="content_description_node_children">Node children</string>
    <string name="content_description_add_node">Add node</string>
    <string name="content_description_add_entry">Add entry</string>
    <string name="content_description_add_group">Add group</string>
    <string name="content_description_file_information">File information</string>
    <string name="content_description_password_checkbox">Password checkbox</string>
    <string name="content_description_keyfile_checkbox">Keyfile checkbox</string>
    <string name="content_description_repeat_toggle_password_visibility">Repeat toggle password visibility</string>
    <string name="content_description_entry_icon">Entry icon</string>
    <string name="content_description_entry_save">Entry save</string>
    <string name="content_description_password_generator">Password generator</string>
    <string name="content_description_password_length">Password length</string>
    <string name="content_description_add_field">Add field</string>
    <string name="content_description_remove_field">Remove field</string>
<<<<<<< HEAD
    <string name="content_description_update_from_list">Update</string>
    <string name="content_description_remove_from_list">Remove</string>
    <string name="content_description_keyboard_close_fields">Close fields</string>

=======
>>>>>>> 7c2ff506
    <!--%1$s is either \"Username\" or \"Password\".-->
    <string name="select_to_copy">Select to copy %1$s to clipboard</string>
    <string name="retrieving_db_key">Retrieving database key…</string>
    <string name="database">Database</string>
    <string name="decrypting_db">Decrypting database content…</string>
    <string name="default_checkbox">Use as default database</string>
    <string name="digits">Digits</string>
    <string name="disclaimer_formal">KeePass DX \u00A9 %1$d Kunzisoft comes with absolutely no warranty. This is libre software, and you are welcome to redistribute it under the conditions of the GPL version 3 or later.</string>
    <string name="entry_accessed">Accessed</string>
    <string name="entry_cancel">Cancel</string>
    <string name="entry_notes">Notes</string>
    <string name="entry_confpassword">Confirm password</string>
    <string name="entry_created">Created</string>
    <string name="entry_expires">Expires</string>
    <string name="entry_UUID">UUID</string>
    <string name="entry_keyfile">Keyfile</string>
    <string name="entry_modified">Modified</string>
    <string name="entry_not_found">Could not find entry data.</string>
    <string name="entry_password">Password</string>
    <string name="entry_save">Save</string>
    <string name="entry_title">Title</string>
    <string name="entry_url">URL</string>
    <string name="entry_user_name">Username</string>
    <string name="error_arc4">The ARCFOUR stream cipher is not supported.</string>
    <string name="error_can_not_handle_uri">Could not handle this URI in KeePass DX.</string>
    <string name="error_file_not_create">Could not create file:</string>
    <string name="error_invalid_db">Could not read database.</string>
    <string name="error_invalid_path">Make sure the path is correct.</string>
    <string name="error_no_name">Enter a name.</string>
    <string name="error_nokeyfile">Select a keyfile.</string>
    <string name="error_out_of_memory">No memory to load your entire database.</string>
    <string name="error_load_database">Could not load your database.</string>
    <string name="error_load_database_KDF_memory">Could not load the key. Try to lower the KDF \"Memory Usage\".</string>
    <string name="error_pass_gen_type">At least one password generation type must be selected.</string>
    <string name="error_pass_match">The passwords do not match.</string>
    <string name="error_rounds_not_number">Make \"Transformation rounds\" a number.</string>
    <string name="error_rounds_too_large">\"Transformation rounds\" too high. Setting to 2147483648.</string>
    <string name="error_string_key">Each string must have a field name.</string>
    <string name="error_title_required">Add a title.</string>
    <string name="error_wrong_length">Enter a positive whole number in the \"Length\" field.</string>
    <string name="error_autofill_enable_service">Could not enable autofill service.</string>
    <string name="error_move_folder_in_itself">You can not move a group into itself.</string>
    <string name="error_move_entry_here">You can not move an entry here.</string>
    <string name="error_copy_entry_here">You can not copy an entry here.</string>
    <string name="error_create_database_file">Unable to create database with this password and key file.</string>
    <string name="field_name">Field name</string>
    <string name="field_value">Field value</string>
    <string name="file_not_found">Could not find file.</string>
    <string name="file_not_found_content">Could not find file. Try reopening it from your file browser.</string>
    <string name="file_browser">File browser</string>
    <string name="generate_password">Generate password</string>
    <string name="hint_conf_pass">confirm password</string>
    <string name="hint_generated_password">generated password</string>
    <string name="hint_group_name">Group name</string>
    <string name="hint_keyfile">keyfile</string>
    <string name="hint_length">length</string>
    <string name="hint_pass">password</string>
    <string name="password">Password</string>
    <string name="install_from_f_droid">Install from F-Droid</string>
    <string name="install_from_play_store">Install from Play Store</string>
    <string name="invalid_password">Could not read password or keyfile.</string>
    <string name="invalid_algorithm">Wrong algorithm.</string>
    <string name="invalid_db_sig">Could not recognize the database format.</string>
    <string name="keyfile_does_not_exist">No keyfile exists.</string>
    <string name="keyfile_is_empty">The keyfile is empty.</string>
    <string name="length">Length</string>
    <string name="list_entries_show_username_title">Show usernames</string>
    <string name="list_entries_show_username_summary">Show usernames in entry lists</string>
    <string name="list_groups_show_number_entries_title">Show number of entries</string>
    <string name="list_groups_show_number_entries_summary">Show the number of entries in a group</string>
    <string name="list_size_title">Size of list items</string>
    <string name="list_size_summary">Text size in the element list</string>
    <string name="loading_database">Loading database…</string>
    <string name="lowercase">Lower-case</string>
    <string name="maskpass_title">Hide passwords</string>
    <string name="maskpass_summary">Mask passwords (***) by default</string>
    <string name="menu_about">About</string>
    <string name="menu_change_key_settings">Change master key</string>
    <string name="copy_field">Copy of %1$s</string>
    <string name="settings">Settings</string>
    <string name="menu_app_settings">App settings</string>
    <string name="menu_form_filling_settings">Form filling</string>
    <string name="menu_advanced_unlock_settings">Advanced unlock</string>
    <string name="menu_database_settings">Database settings</string>
    <string name="menu_donate">Donate</string>
    <string name="menu_edit">Edit</string>
    <string name="menu_copy">Copy</string>
    <string name="menu_move">Move</string>
    <string name="menu_paste">Paste</string>
    <string name="menu_delete">Delete</string>
    <string name="menu_cancel">Cancel</string>
    <string name="menu_hide_password">Hide password</string>
    <string name="menu_lock">Lock database</string>
    <string name="menu_open">Open</string>
    <string name="menu_search">Search</string>
    <string name="menu_showpass">Show password</string>
    <string name="menu_biometric_remove_key">Delete saved biometric key</string>
    <string name="menu_url">Go to URL</string>
    <string name="menu_file_selection_read_only">Write-protected</string>
    <string name="menu_open_file_read_and_write">Modifiable</string>
    <string name="minus">Minus</string>
    <string name="never">Never</string>
    <string name="no_results">No search results</string>
    <string name="no_url_handler">Install a web browser to open this URL.</string>
    <string name="select_database_file">Open existing database</string>
    <string name="create_keepass_file">Create new database</string>
    <string name="open_recent">Recent databases</string>
    <string name="omitbackup_title">Don\'t search through backup entries</string>
    <string name="omitbackup_summary">Omits \"Backup\" and \"Recycle Bin\" groups from search results</string>
    <string name="progress_create">Creating new database…</string>
    <string name="progress_title">Working…</string>
    <string name="protection">Protection</string>
    <string name="read_only">Write-protected</string>
    <string name="read_only_warning">KeePass DX needs write permission in order to change anything in your database.</string>
    <string name="read_only_kitkat_warning">Starting with Android KitKat, some devices no longer allow apps to write to the SD card.</string>
    <string name="selection_mode">Selection mode</string>
    <string name="recentfile_title">Recent file history</string>
    <string name="recentfile_summary">Remember recent filenames</string>
    <string name="remember_keyfile_summary">Remembers the location of databases keyfiles</string>
    <string name="remember_keyfile_title">Save keyfile</string>
    <string name="root">Root</string>
    <string name="encryption_explanation">Database encryption algorithm used for all data.</string>
    <string name="kdf_explanation">To generate the key for the encryption algorithm, the master key is transformed using a randomly salted key derivation function.</string>
    <string name="rounds">Transformation rounds</string>
    <string name="rounds_explanation">Additional encryption rounds provide higher protection against brute force attacks, but can really slow down loading and saving.</string>
    <string name="rounds_hint">transformation rounds</string>
    <string name="memory_usage">Memory usage</string>
    <string name="memory_usage_explanation">Amount of memory (in binary bytes) to be used by the key derivation function.</string>
    <string name="parallelism">Parallelism</string>
    <string name="parallelism_explanation">Degree of parallelism (i.e. number of threads) used by the key derivation function.</string>
    <string name="saving_database">Saving database…</string>
    <string name="do_not_kill_app">Do not kill the app…</string>
    <string name="space">Space</string>
    <string name="search_label">Search</string>
    <string name="sort_menu">Sort</string>
    <string name="sort_ascending">Lowest first ↓</string>
    <string name="sort_groups_before">Groups before</string>
    <string name="sort_recycle_bin_bottom">Recycle bin at the bottom</string>
    <string name="sort_db">Natural order</string>
    <string name="sort_title">Title</string>
    <string name="sort_username">Username</string>
    <string name="sort_creation_time">Creation</string>
    <string name="sort_last_modify_time">Modification</string>
    <string name="sort_last_access_time">Access</string>
    <!--As in special characters. Used for chars outside of Latin-1.-->
    <string name="special">Special</string>
    <string name="search">Search</string>
    <string name="search_results">Search results</string>
    <string name="underline">Underline</string>
    <string name="unsupported_db_version">Unsupported database version.</string>
    <string name="uppercase">Upper-case</string>
    <string name="warning">Warning</string>
    <string name="warning_password_encoding">Avoid password characters outside of text encoding format in database file (unrecognized chars are converted to the same letter).</string>
    <string name="warning_read_only">Grant SD card write access to save database changes.</string>
    <string name="warning_unmounted">Mount the SD card to create or load a database.</string>
    <string name="warning_empty_password">Do you really want no password unlocking protection?</string>
    <string name="warning_no_encryption_key">Are you sure you do not want to use any encryption key?</string>
    <string name="version_label">Version %1$s</string>
    <string name="build_label">Build %1$s</string>
    <string name="configure_biometric">Biometric prompt is supported but not set up.</string>
    <string name="open_biometric_prompt_unlock_database">Open the biometric prompt to unlock the database</string>
    <string name="open_biometric_prompt_store_credential">Open the biometric prompt to store credentials</string>
    <string name="biometric_prompt_store_credential_title">Save biometric recognition</string>
    <string name="biometric_prompt_store_credential_message">Store database credentials with biometric data</string>
    <string name="biometric_prompt_extract_credential_title">Open database with biometric recognition</string>
    <string name="biometric_prompt_extract_credential_message">Extract database credential with biometric data</string>
    <string name="encrypted_value_stored">Encrypted password stored</string>
    <string name="biometric_invalid_key">Could not read biometric key. Restore your credential.</string>
    <string name="fingerprint_not_recognized">Could not recognize fingerprint</string>
    <!--This problem could be with scanning, or something else.-->
    <string name="biometric_scanning_error">Biometric error: %1$s</string>
    <string name="no_credentials_stored">This database does not have stored credential yet.</string>
    <string name="history">History</string>
    <string name="menu_appearance_settings">Appearance</string>
    <string name="biometric">Biometric</string>
    <string name="general">General</string>
    <string name="autofill">Autofill</string>
    <string name="autofill_service_name">KeePass DX form autofilling</string>
    <string name="autofill_sign_in_prompt">Sign in with KeePass DX</string>
    <string name="set_autofill_service_title">Set default autofill service</string>
    <string name="set_autofill_service_summary">Enable autofilling to quickly fill out forms in other apps</string>
    <string name="password_size_title">Generated password size</string>
    <string name="password_size_summary">Sets default size of the generated passwords</string>
    <string name="list_password_generator_options_title">Password characters</string>
    <string name="list_password_generator_options_summary">Set allowed password generator characters</string>
    <string name="clipboard">Clipboard</string>
    <string name="clipboard_notifications_title">Clipboard notifications</string>
    <string name="clipboard_notifications_summary">Enable clipboard notifications to copy fields when viewing an entry</string>
    <string name="clipboard_warning">If automatic deletion of clipboard fails, delete its history manually.</string>
    <string name="lock">Lock</string>
    <string name="lock_database_screen_off_title">Screen lock</string>
    <string name="lock_database_screen_off_summary">Lock the database when the screen is off</string>
    <string name="lock_database_back_root_title">Press Back on root to lock</string>
    <string name="lock_database_back_root_summary">Lock the database when the user clicks the back button on the root screen</string>
    <string name="fingerprint_advanced_unlock_title">How to set up fingerprint scanning for advanced unlocking?</string>
    <string name="fingerprint_setting_text">Save your scanned fingerprint for your device in device settings.</string>
    <string name="fingerprint_setting_link_text">Device Fingerprint Settings</string>
    <string name="fingerprint_type_credentials_text">Enter database lock credentials</string>
    <string name="fingerprint_open_biometric_prompt">Open the biometric prompt by clicking on biometric button.</string>
    <string name="fingerprint_scan_to_store">Scan your fingerprint to store your database lock password securely.</string>
    <string name="fingerprint_scan_to_open">Scan your fingerprint to open the database when password is turned off.</string>
    <string name="fingerprint_auto_open_biometric_prompt">You can change the preference to quickly open the biometric prompt to not repeat step 1.</string>
    <string name="usage">Usage</string>
    <string name="advanced_unlock">Advanced unlock</string>
    <string name="biometric_unlock_enable_title">Biometric unlocking</string>
    <string name="biometric_unlock_enable_summary">Lets you scan your fingerprint or other biometric to open the database</string>
    <string name="biometric_auto_open_prompt_title">Auto open biometric prompt</string>
    <string name="biometric_auto_open_prompt_summary">Automatically open biometric prompt when a biometric key is defined for a database</string>
    <string name="biometric_delete_all_key_title">Delete encryption keys</string>
    <string name="biometric_delete_all_key_summary">Delete all encryption keys related to biometric recognition</string>
    <string name="biometric_delete_all_key_warning">Are you sure you want to delete all keys related to biometric recognition?</string>
    <string name="unavailable_feature_text">Could not start this feature.</string>
    <string name="unavailable_feature_version">Your Android version %1$s does not meet the minimum version %2$s required.</string>
    <string name="unavailable_feature_hardware">Could not find the corresponding hardware.</string>
    <string name="file_name">Filename</string>
    <string name="path">Path</string>
    <string name="assign_master_key">Assign a master key</string>
    <string name="bytes">Bytes</string>
    <string name="full_file_path_enable_title">File path</string>
    <string name="full_file_path_enable_summary">View the full file path</string>
    <string name="recycle_bin_title">Use recycle bin</string>
    <string name="recycle_bin_summary">Moves groups and entries to \"Recycle bin\" before deleting</string>
    <string name="monospace_font_fields_enable_title">Field font</string>
    <string name="monospace_font_fields_enable_summary">Change font used in fields for better character visibility</string>
    <string name="auto_open_file_uri_title">Open files by selecting</string>
    <string name="auto_open_file_uri_summary">Auto open files when selected in the file browser</string>
    <string name="allow_copy_password_title">Clipboard trust</string>
    <string name="allow_copy_password_summary">Allow the entry password and protected fields to enter the clipboard</string>
    <string name="allow_copy_password_warning">WARNING: The clipboard is shared by all apps. If sensitive data is copied, other software may recover it.</string>
    <string name="enable">Enable</string>
    <string name="disable">Disable</string>
    <string name="clear_clipboard_notification_title">Clear at closing</string>
    <string name="clear_clipboard_notification_summary">Close the database when closing the notification</string>
    <string name="open_link_database">Link of database file to open</string>
    <string name="database_name_title">Database name</string>
    <string name="database_description_title">Database description</string>
    <string name="database_version_title">Database version</string>
    <string name="text_appearance">Text</string>
    <string name="application_appearance">App</string>
    <string name="other">Other</string>
    <string name="recycle_bin">Recycle Bin</string>
    <string name="keyboard">Keyboard</string>
    <string name="magic_keyboard_title">Magikeyboard</string>
    <string name="magic_keyboard_summary">Activate a custom keyboard populating your passwords and all identity fields</string>
    <string name="magic_keyboard_preference_title">Magikeyboard settings</string>
    <string name="magic_keyboard_configure_title">Set up the keyboard to autofill forms securely.</string>
    <string name="magic_keyboard_activate_setting_text">Activate \"Magikeyboard\" in the device settings.</string>
    <string name="magic_keyboard_activate_device_keyboard_setting">Device Keyboard Settings</string>
    <string name="keyboards_choose_magikeyboard_text">Choose the Magikeyboard when you need to fill a form.</string>
    <string name="keyboards_swicth_magikeyboard_text">Switch keyboards by long pressing the spacebar of your keyboard, or, if it is not available, with:</string>
    <string name="keyboard_select_entry_text">Select your entry with the key.</string>
    <string name="keyboard_fill_field_text">Fill in your fields using the entry elements.</string>
    <string name="keyboard_lock_database_text">Lock the database.</string>
    <string name="keyboard_back_main_keyboard_text">Use default keyboard again.</string>
    <string name="keyboard_name">Magikeyboard</string>
    <string name="keyboard_label">Magikeyboard (KeePass DX)</string>
    <string name="keyboard_setting_label">Magikeyboard settings</string>
    <string name="keyboard_entry_category">Entry</string>
    <string name="keyboard_selection_entry_title">Entry selection</string>
    <string name="keyboard_selection_entry_summary">Show input fields in Magikeyboard when viewing an entry</string>
    <string name="keyboard_notification_entry_title">Notification info</string>
    <string name="keyboard_notification_entry_summary">Show a notification when an entry is available</string>
    <string name="keyboard_notification_entry_clear_close_title">Clear at closing</string>
    <string name="keyboard_notification_entry_clear_close_summary">Close the database when closing the notification</string>
    <string name="keyboard_entry_timeout_title">Timeout</string>
    <string name="keyboard_entry_timeout_summary">Timeout to clear the keyboard entry</string>
    <string name="keyboard_notification_entry_content_title_text">Entry</string>
    <string name="keyboard_notification_entry_content_title">%1$s available on Magikeyboard</string>
    <string name="keyboard_notification_entry_content_text">%1$s</string>
    <string name="keyboard_appearance_category">Appearance</string>
    <string name="keyboard_theme_title">Keyboard theme</string>
    <string name="keyboard_keys_category">Keys</string>
    <string name="keyboard_key_vibrate_title">Vibrate on keypress</string>
    <string name="keyboard_key_sound_title">Sound on keypress</string>
    <string name="allow_no_password_title">Allow no master key</string>
    <string name="allow_no_password_summary">Enable the \"Open\" button if no credentials are selected</string>
    <string name="enable_read_only_title">Write-protected</string>
    <string name="enable_read_only_summary">Open your database read-only by default</string>
    <string name="delete_entered_password_title">Delete password</string>
    <string name="delete_entered_password_summary">Deletes the password entered after a connection attempt</string>
    <string name="enable_education_screens_title">Educational screens</string>
    <string name="enable_education_screens_summary">Highlight the elements to learn how the app works</string>
    <string name="reset_education_screens_title">Reset educational screens</string>
    <string name="reset_education_screens_summary">Show all educational items again</string>
    <string name="reset_education_screens_text">Educational screens reset</string>
    <string name="education_create_database_title">Create your database file</string>
    <string name="education_create_database_summary">Create your first password management file.</string>
    <string name="education_select_database_title">Open an existing database</string>
    <string name="education_select_database_summary">Open your earlier database file from your file browser to continue using it.</string>
    <string name="education_open_link_database_title">A link to the location of your file is sufficient</string>
    <string name="education_open_link_database_summary">You can also open your database with a physical link (with file:// and content:// for example).</string>
    <!--both entries and groups are items-->
    <string name="education_new_node_title">Add items to your database</string>
    <string name="education_new_node_summary">Entries help manage your digital identities.\n\nGroups (~ folders) organize entries in your database.</string>
    <string name="education_search_title">Search through entries</string>
    <string name="education_search_summary">Enter title, username or content of other fields to retrieve your passwords.</string>
    <string name="education_fingerprint_title">Database unlocking by fingerprint</string>
    <string name="education_fingerprint_summary">Link your password to your scanned fingerprint to quickly unlock your database.</string>
    <string name="education_entry_edit_title">Edit the entry</string>
    <string name="education_entry_edit_summary">Edit your entry with custom fields. Pool data can be referenced between different entry fields.</string>
    <string name="education_generate_password_title">Create a strong password for your entry.</string>
    <string name="education_generate_password_summary">Generate a strong password to associate with your entry, easily define it according to the criteria of the form and don\'t forget secure password.</string>
    <string name="education_entry_new_field_title">Add custom fields</string>
    <string name="education_entry_new_field_summary">Register a basic non-supplied field by filling in a new one that you can also protect.</string>
    <string name="education_unlock_title">Unlock your database</string>
    <string name="education_unlock_summary">Enter the password and/or keyfile to unlock your database.\n\nBackup your database file in a safe place after each change.</string>
    <string name="education_read_only_title">Write protect your database</string>
    <string name="education_read_only_summary">Change opening mode for the session.\n\n\"Write-protected\" prevents unintended changes to the database.\n\"Modifiable\" lets you add, delete, or modify all elements.</string>
    <string name="education_field_copy_title">Copy a field</string>
    <string name="education_field_copy_summary">Copied fields can be pasted anywhere.\n\nUse the form filling method you prefer.</string>
    <string name="education_lock_title">Lock the database</string>
    <string name="education_lock_summary">Lock your database quickly, you can set up the app to lock it after a while, and when the screen turns off.</string>
    <string name="education_sort_title">Item sorting</string>
    <string name="education_sort_summary">Choose how entries and groups are sorted.</string>
    <string name="education_donation_title">Participate</string>
    <string name="education_donation_summary">Help increase the stability, security and in adding more features.</string>
    <string name="html_text_ad_free">Unlike many password management apps, this one is &lt;strong&gt;ad-free&lt;/strong&gt;, &lt;strong&gt;copylefted libre software&lt;/strong&gt; and does not collect personal data on its servers, no matter what version you use.</string>
    <string name="html_text_buy_pro">By buying the pro version, you will have access to this &lt;strong&gt;visual feature&lt;/strong&gt; and you will especially help &lt;strong&gt;the realization of community projects.&lt;/strong&gt;</string>
    <string name="html_text_feature_generosity">This &lt;strong&gt;visual feature&lt;/strong&gt; is available thanks to your generosity.</string>
    <string name="html_text_donation">In order to keep our freedom and to always be active, we count on your &lt;strong&gt;contribution.&lt;/strong&gt;</string>
    <string name="html_text_dev_feature">This feature is &lt;strong&gt;under development&lt;/strong&gt; and requires your &lt;strong&gt;contribution&lt;/strong&gt; to be available soon.</string>
    <string name="html_text_dev_feature_buy_pro">By buying the &lt;strong&gt;pro&lt;/strong&gt; version,</string>
    <string name="html_text_dev_feature_contibute">By &lt;strong&gt;contributing&lt;/strong&gt;,</string>
    <string name="html_text_dev_feature_encourage">you\'re encouraging developers to create &lt;strong&gt;new features&lt;/strong&gt; and to &lt;strong&gt;fix bugs&lt;/strong&gt; according to your remarks.</string>
    <string name="html_text_dev_feature_thanks">Thanks a lot for your contribution.</string>
    <string name="html_text_dev_feature_work_hard">We are working hard to release this feature quickly.</string>
    <string name="html_text_dev_feature_upgrade">Do not forget to keep your app up to date by installing new versions.</string>
    <string name="download">Download</string>
    <string name="contribute">Contribute</string>
    <!-- Algorithms -->
    <string name="encryption_rijndael">Rijndael (AES)</string>
    <string name="encryption_twofish">Twofish</string>
    <string name="encryption_chacha20">ChaCha20</string>
    <!-- Key Derivation Functions -->
    <string name="kdf_AES">AES KDF</string>
    <string name="kdf_Argon2">Argon2</string>
    <string-array name="timeout_options">
        <item>5 seconds</item>
        <item>10 seconds</item>
        <item>20 seconds</item>
        <item>30 seconds</item>
        <item>1 minute</item>
        <item>5 minutes</item>
        <item>15 minutes</item>
        <item>30 minutes</item>
        <item>Never</item>
    </string-array>
    <string-array name="list_size_options">
        <item>Small</item>
        <item>Medium</item>
        <item>Large</item>
    </string-array>
    <string name="style_choose_title">App theme</string>
    <string name="style_choose_summary">Theme used in the app</string>
    <string-array name="list_style_names">
        <item>Light</item>
        <item>Night</item>
        <item>Classic Dark</item>
        <item>Sky and Ocean</item>
        <item>Red Volcano</item>
        <item>Purple Pro</item>
    </string-array>
    <string name="icon_pack_choose_title">Icon pack</string>
    <string name="icon_pack_choose_summary">Icon pack used in the app</string>
</resources><|MERGE_RESOLUTION|>--- conflicted
+++ resolved
@@ -1,22 +1,23 @@
 <?xml version="1.0" encoding="utf-8"?>
 <!--
- Copyright 2019 Jeremy Jamet / Kunzisoft.
-     
- This file is part of KeePass DX.
+    Copyright 2019 Jeremy Jamet / Kunzisoft.
 
-  KeePass DX is free software: you can redistribute it and/or modify
-  it under the terms of the GNU General Public License as published by
-  the Free Software Foundation, either version 3 of the License, or
-  (at your option) any later version.
+    This file is part of KeePass DX.
 
-  KeePass DX is distributed in the hope that it will be useful,
-  but WITHOUT ANY WARRANTY; without even the implied warranty of
-  MERCHANTABILITY or FITNESS FOR A PARTICULAR PURPOSE.  See the
-  GNU General Public License for more details.
+    KeePass DX is free software: you can redistribute it and/or modify
+    it under the terms of the GNU General Public License as published by
+    the Free Software Foundation, either version 3 of the License, or
+    (at your option) any later version.
 
-  You should have received a copy of the GNU General Public License
-  along with KeePass DX.  If not, see <http://www.gnu.org/licenses/>.
---><resources xmlns:tools="http://schemas.android.com/tools" tools:ignore="MissingTranslation">
+    KeePass DX is distributed in the hope that it will be useful,
+    but WITHOUT ANY WARRANTY; without even the implied warranty of
+    MERCHANTABILITY or FITNESS FOR A PARTICULAR PURPOSE.  See the
+    GNU General Public License for more details.
+
+    You should have received a copy of the GNU General Public License
+    along with KeePass DX.  If not, see <http://www.gnu.org/licenses/>.
+-->
+<resources xmlns:tools="http://schemas.android.com/tools" tools:ignore="MissingTranslation">
     <string name="about_feedback">Feedback</string>
     <string name="about_homepage">Homepage</string>
     <string name="about_description">Android implementation of the KeePass password manager</string>
@@ -43,11 +44,7 @@
     <string name="clipboard_timeout">Clipboard timeout</string>
     <string name="clipboard_timeout_summary">Duration of storage in the clipboard</string>
     <string name="clipboard_swipe_clean">Swipe to clear clipboard now</string>
-<<<<<<< HEAD
-
     <string name="content_description_background">Background</string>
-=======
->>>>>>> 7c2ff506
     <string name="content_description_open_file">Open file</string>
     <string name="content_description_show_file_link">Show file link</string>
     <string name="content_description_open_file_link">Open file link</string>
@@ -65,13 +62,10 @@
     <string name="content_description_password_length">Password length</string>
     <string name="content_description_add_field">Add field</string>
     <string name="content_description_remove_field">Remove field</string>
-<<<<<<< HEAD
     <string name="content_description_update_from_list">Update</string>
     <string name="content_description_remove_from_list">Remove</string>
     <string name="content_description_keyboard_close_fields">Close fields</string>
 
-=======
->>>>>>> 7c2ff506
     <!--%1$s is either \"Username\" or \"Password\".-->
     <string name="select_to_copy">Select to copy %1$s to clipboard</string>
     <string name="retrieving_db_key">Retrieving database key…</string>
@@ -240,7 +234,7 @@
     <string name="biometric_prompt_extract_credential_message">Extract database credential with biometric data</string>
     <string name="encrypted_value_stored">Encrypted password stored</string>
     <string name="biometric_invalid_key">Could not read biometric key. Restore your credential.</string>
-    <string name="fingerprint_not_recognized">Could not recognize fingerprint</string>
+    <string name="biometric_not_recognized">Could not recognize biometric</string>
     <!--This problem could be with scanning, or something else.-->
     <string name="biometric_scanning_error">Biometric error: %1$s</string>
     <string name="no_credentials_stored">This database does not have stored credential yet.</string>
