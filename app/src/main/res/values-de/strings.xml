--- conflicted
+++ resolved
@@ -20,12 +20,10 @@
     Translations from BoDEAN
     Translations from Matthias Dill
     Translations from David Ramiro
---><resources xmlns:tools="http://schemas.android.com/tools" tools:ignore="MissingTranslation">
-<<<<<<< HEAD
+-->
+<resources xmlns:tools="http://schemas.android.com/tools" tools:ignore="MissingTranslation">
     <string name="contact">Kontakt</string>
     <string name="contribution">Mitwirken</string>
-=======
->>>>>>> 535c67ac
     <string name="feedback">Rückmeldung</string>
     <string name="homepage">Webseite</string>
     <string name="about_description">Android-Implementierung des Passwortmanagers KeePass</string>
@@ -126,11 +124,8 @@
     <string name="no_url_handler">Bitte einen Webbrowser installieren, um diese URL zu öffnen.</string>
     <string name="omit_backup_search_title">Papierkorb/Sicherungen nicht durchsuchen</string>
     <string name="omit_backup_search_summary">Die Gruppen „Sicherung“ und „Papierkorb“ werden bei der Suche nicht berücksichtigt</string>
-<<<<<<< HEAD
     <string name="auto_focus_search_title">Schnellsuche</string>
     <string name="auto_focus_search_summary">Beim Öffnen einer Datenbank eine Suche veranlassen</string>
-=======
->>>>>>> 535c67ac
     <string name="progress_create">Neue Datenbank anlegen…</string>
     <string name="progress_title">Ausführen…</string>
     <string name="protection">Sicherheit</string>
@@ -288,7 +283,7 @@
     <string name="education_sort_summary">Auswählen, wie Einträge und Gruppen sortiert werden.</string>
     <string name="education_donation_title">Mitmachen</string>
     <string name="education_donation_summary">Mithelfen, um Stabilität und Sicherheit zu verbessern und weitere Funktionen zu ermöglichen.</string>
-    <string name="html_text_ad_free">Anders als viele andere Passwortmanager ist dieser <strong>werbefrei</strong>, <strong>quelloffen</strong> und unter <strong>Copyleft lizenziert</strong>. Es werden keine persönlichen Daten gesammelt, in welcher Form auch immer, egal welche Version (kostenlos oder pro) Sie verwenden.</string>
+    <string name="html_text_ad_free">Anders als viele andere Passwortmanager ist dieser &lt;strong&gt;werbefrei&lt;/strong&gt;, &lt;strong&gt;quelloffen&lt;/strong&gt; und unter &lt;strong&gt;Copyleft lizenziert&lt;/strong&gt;. Es werden keine persönlichen Daten gesammelt, in welcher Form auch immer, egal welche Version (kostenlos oder pro) Sie verwenden.</string>
     <string name="html_text_buy_pro">Mit dem Kauf der Pro-Version erhält man Zugang zu dieser &lt;strong&gt;visuellen Funktion&lt;/strong&gt; und unterstützt insbesondere &lt;strong&gt;die Umsetzung gemeinschaftlicher Projektarbeiten.&lt;/strong&gt;</string>
     <string name="html_text_feature_generosity">Dieser &lt;strong&gt;visuelle Stil&lt;/strong&gt; wurde wegen Ihrer Großzügigkeit freigeschaltet.</string>
     <string name="html_text_donation">Um unsere Freiheit zu bewahren und immer aktiv zu bleiben, zählen wir auf Ihren &lt;strong&gt;Beitrag.&lt;/strong&gt;</string>
@@ -351,7 +346,6 @@
     <string name="keyboard_key_vibrate_title">Vibrierende Tastendrücke</string>
     <string name="keyboard_key_sound_title">Hörbare Tastendrücke</string>
     <string name="selection_mode">Auswahlmodus</string>
-<<<<<<< HEAD
     <string name="remember_database_locations_title">Speicherort der Datenbanken</string>
     <string name="remember_database_locations_summary">Speicherort der Datenbanken merken</string>
     <string name="remember_keyfile_locations_title">Speicherort der Schlüsseldateien</string>
@@ -360,8 +354,6 @@
     <string name="show_recent_files_summary">Speicherort zuletzt verwendeter Datenbanken anzeigen</string>
     <string name="hide_broken_locations_title">Defekte Datenbankverknüpfungen ausblenden</string>
     <string name="hide_broken_locations_summary">Nicht funktionierende Verknüpfungen in der Liste der zuletzt verwendeten Datenbanken ausblenden</string>
-=======
->>>>>>> 535c67ac
     <string name="do_not_kill_app">Nicht die App beenden…</string>
     <string name="lock_database_back_root_summary">Datenbank sperren, wenn auf dem Hauptbildschirm der Zurück-Button gedrückt wird</string>
     <string name="clear_clipboard_notification_title">Beim Schließen löschen</string>
@@ -467,16 +459,11 @@
     <string name="keyboard_auto_go_action_summary">Aktion der Go-Taste, die automatisch nach dem Drücken einer Feldtaste ausgeführt wird</string>
     <string name="download_attachment">%1$s herunterladen</string>
     <string name="download_initialization">Initialisieren…</string>
-<<<<<<< HEAD
     <string name="download_progression">Fortschritt: %1$d&#37;</string>
-=======
-    <string name="download_progression">Fortschritt: %1$d%</string>
->>>>>>> 535c67ac
     <string name="download_finalization">Fertigstellen…</string>
     <string name="download_complete">Vollständig! Tippen Sie, um die Datei zu öffnen.</string>
     <string name="hide_expired_entries_title">Abgelaufene Einträge ausblenden</string>
     <string name="hide_expired_entries_summary">Abgelaufene Einträge werden ausgeblendet</string>
-<<<<<<< HEAD
     <string name="style_choose_title">App-Design</string>
     <string name="style_choose_summary">App-Design, das in der App genutzt wird</string>
     <string-array name="list_style_names">
@@ -488,19 +475,6 @@
         <item>Roter Vulkan</item>
         <item>Purple Pro</item>
     </string-array>
-=======
-    <string name="contact">Kontakt</string>
-    <string name="html_about_contribution">Damit wir <strong>unsere Unabhängigkeit erhalten</strong>, <strong>Fehler korrigieren</strong>, <strong>Funktionen hinzufügen</strong> und <strong>weiterhin aktiv bleiben</strong> können, zählen wir auf Ihren <strong>Beitrag</strong>.</string>
-    <string name="auto_focus_search_title">Schnellsuche</string>
-    <string name="auto_focus_search_summary">Beim Öffnen einer Datenbank eine Suche veranlassen</string>
-    <string name="remember_database_locations_title">Speicherort der Datenbanken</string>
-    <string name="remember_database_locations_summary">Speicherort der Datenbanken merken</string>
-    <string name="remember_keyfile_locations_title">Speicherort der Schlüsseldateien</string>
-    <string name="remember_keyfile_locations_summary">Speicherort der Schlüssel zu Datenbanken merken</string>
-    <string name="show_recent_files_title">Zuletzt verwendete Dateien anzeigen</string>
-    <string name="show_recent_files_summary">Speicherort zuletzt verwendeter Datenbanken anzeigen</string>
-    <string name="hide_broken_locations_title">Defekte Datenbankverknüpfungen ausblenden</string>
-    <string name="hide_broken_locations_summary">Nicht funktionierende Verknüpfungen in der Liste der zuletzt verwendeten Datenbanken ausblenden</string>
     <string name="warning_database_read_only">Datei Schreibrechte gewähren, um Datenbankänderungen zu speichern</string>
     <string name="education_setup_OTP_summary">Einrichten einer Einmal-Passwortverwaltung (HOTP / TOTP), um ein Token zu generieren, das für die Zwei-Faktor-Authentifizierung (2FA) angefordert wird.</string>
     <string name="education_setup_OTP_title">Einrichten von OTP</string>
@@ -509,6 +483,4 @@
     <string name="discard">Verwerfen</string>
     <string name="discard_changes">Änderungen verwerfen\?</string>
     <string name="validate">Validieren</string>
-    <string name="contribution">Mitwirken</string>
->>>>>>> 535c67ac
 </resources>