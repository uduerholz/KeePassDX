--- conflicted
+++ resolved
@@ -24,13 +24,8 @@
 	  android:id="@+id/group_header"
 	  android:layout_width="wrap_content"
 	  android:layout_height="wrap_content"/>
-<<<<<<< HEAD
-	<ListView android:id="@android:id/list"
+	<ListView android:id="@+id/group_list"
       android:layout_width="match_parent"
-=======
-	<ListView android:id="@+id/group_list"
-      android:layout_width="fill_parent"
->>>>>>> 192f1169
       android:layout_height="wrap_content"
       android:layout_below="@id/group_header"/>
 	<TextView
