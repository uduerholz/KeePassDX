--- conflicted
+++ resolved
@@ -35,18 +35,13 @@
     <string name="clipboard_cleared">已清空剪贴板</string>
     <string name="clipboard_timeout">剪贴板清空延时</string>
     <string name="clipboard_timeout_summary">复制用户名或密码到剪贴板后清除的时间</string>
-<<<<<<< HEAD
-    <string name="select_to_copy">复制%1$s到剪贴板</string>
+    <string name="select_to_copy">复制 %1$s 到剪贴板</string>
     <string name="retrieving_db_key">创建数据库密钥…</string>
-=======
-    <string name="select_to_copy">复制 %1$s 到剪贴板</string>
-    <string name="creating_db_key">创建数据库密钥…</string>
->>>>>>> b5d8b2f1
     <string name="database">数据库</string>
     <string name="decrypting_db">正在解密数据库内容…</string>
     <string name="default_checkbox">设为默认数据库</string>
     <string name="digits">数字</string>
-    <string name="disclaimer_formal">KeePass DX © %1$d Kunzisoft 软件不带有绝对担保；本应用是自由软件，您可在遵循 GPL 3 或者此开源协议的更高版本的情况下重新发布。</string>
+    <string name="disclaimer_formal">KeePass DX \u00A9 %1$d Kunzisoft 软件不带有绝对担保；本应用是自由软件，您可在遵循 GPL 3 或者此开源协议的更高版本的情况下重新发布。</string>
     <string name="select_database_file">选择一个已有数据库</string>
     <string name="entry_accessed">访问时间</string>
     <string name="entry_cancel">取消</string>
@@ -89,17 +84,10 @@
     <string name="hint_length">长度</string>
     <string name="password">密码</string>
     <string name="hint_pass">密码</string>
-<<<<<<< HEAD
-    <string name="install_from_play_store">从电子市场安装</string>
-    <string name="install_from_f_droid">从网络安装</string>
-    <string name="invalid_password">非法的密码或密钥文件。</string>
-    <string name="invalid_db_sig">数据库格式无法识别。</string>
-=======
     <string name="install_from_play_store">从 Play 商店安装</string>
     <string name="install_from_f_droid">从 F-Droid 安装</string>
-    <string name="InvalidPassword">密码或密钥文件无效。</string>
+    <string name="invalid_password">密码或密钥文件无效。</string>
     <string name="invalid_db_sig">无法识别数据库格式。</string>
->>>>>>> b5d8b2f1
     <string name="length">长度</string>
     <string name="list_size_title">列表项目尺寸</string>
     <string name="list_size_summary">列表文字大小</string>
@@ -144,12 +132,8 @@
     <string name="underline">下划线</string>
     <string name="unsupported_db_version">不支持的数据库版本。</string>
     <string name="uppercase">大写</string>
-<<<<<<< HEAD
-    <string name="warning_unmounted">你的SD卡目前尚未安装在您的设备上。你将无法加载或创建您的数据库。</string>
-=======
     <string name="warning_read_only">SD卡目前为只读状态。您可能无法将更改保存到数据库。</string>
     <string name="warning_unmounted">您的 SD 卡目前尚未挂载至您的设备上。无法加载或创建您的数据库。</string>
->>>>>>> b5d8b2f1
 
     <string name="education_unlock_summary">输入密码和/或一个密钥文件来解锁你的数据库。
 \n
@@ -234,7 +218,7 @@
     <string name="sort_last_access_time">访问时间</string>
     <string name="search_results">搜索结果</string>
     <string name="warning">警告</string>
-    <string name="version_label">版本：</string>
+    <string name="version_label">版本 %1$s</string>
     <string name="store_with_fingerprint">使用指纹保存此密码</string>
     <string name="history">历史</string>
     <string name="appearance">外观</string>
