--- conflicted
+++ resolved
@@ -180,22 +180,13 @@
     <string name="use_saf_summary">Utiliser l\'Environnement d\'Accès au Stockage Android pour naviguer dans les fichiers (KitKat ou plus récent)</string>
     <string name="use_saf_title">Environnement d\'Accès au Stockage</string>
     <string name="warning">Alerte</string>
-<<<<<<< HEAD
-    <string name="warning_password_encoding">Le format .kdb ne supporte que le jeu de caractère Latin1. Votre mot de passe doit contenir des caractères en dehors de ce jeu. Tous les caractères non-Latin1 sont convertis en un même caractère, ce qui diminue la sécurité de votre mot de passe. Le changement de votre mot de passe est recommandé.</string>
-    <string name="warning_unmounted">Votre carte SD n\'est actuellement pas montée sur votre appareil. Vous ne pourrez pas charger ou créer votre base de données.</string>
-    <string name="warning_empty_password">Voulez-vous vraiment utiliser une chaine de caractères vide comme mot de passe ?</string>
-    <string name="warning_no_encryption_key">Etes-vous sûr de ne vouloir utiliser aucune clé de chiffrement.</string>
-    <string name="version_label">Version : %1$s</string>
-    <string name="configure_fingerprint">Reconnaissance d\'empreinte digitale non configuré pour cet appareil</string>
-=======
     <string name="warning_password_encoding">Votre mot de passe peut contenir des lettres non prises en charge par le jeu de caractères Latin-1 utilisé par les fichiers .kdb. Comme elles sont toutes converties vers la même lettre, il est recommandé de changer votre mot de passe pour le rendre plus sûr.</string>
     <string name="warning_read_only">Votre carte SD est actuellement en lecture seule. Vous ne pourrez pas enregistrer les changements dans la base de données.</string>
     <string name="warning_unmounted">Votre carte SD n\'est actuellement pas montée sur votre appareil. Vous ne pourrez pas charger ou créer votre base de données.</string>
     <string name="warning_empty_password">Voulez-vous vraiment utiliser une chaîne de caractères vide comme mot de passe ?</string>
     <string name="warning_no_encryption_key">Êtes-vous sûr de ne vouloir utiliser aucune clé de chiffrement ?</string>
-    <string name="version_label">Version :</string>
+    <string name="version_label">Version %1$s</string>
     <string name="configure_fingerprint">La reconnaissance d\'empreinte digitale est supportée mais non configuré pour cet appareil</string>
->>>>>>> b5d8b2f1
     <string name="scanning_fingerprint">Attente d\'une reconnaissance d\'empreinte digitale</string>
     <string name="encrypted_value_stored">Mot de passe encrypté stocké</string>
     <string name="fingerprint_invalid_key">Problème de clé invalide. Restaurez votre mot de passe.</string>
