--- conflicted
+++ resolved
@@ -262,17 +262,10 @@
     <string name="education_sort_summary">Choisissez comment les entrées et les groupes sont triés.</string>
     <string name="education_donation_title">Participez</string>
     <string name="education_donation_summary">Aidez à améliorer la stabilité, la sécurité et à ajouter des fonctionnalités.</string>
-<<<<<<< HEAD
     <string name="html_text_ad_free">Contrairement à beaucoup d’applications de gestion de mots de passe, cette application est <strong>sans publicité</strong>, <strong>libre sous licence copyleft</strong> et ne collecte pas de données personnelles sur ses serveurs, peu importe la version que vous utilisez.</string>
     <string name="html_text_buy_pro">En achetant la version pro, vous aurez accès à cette <strong>fonctionnalité visuelle</strong> et vous aiderez notamment <strong>la réalisation de projets communautaires.</strong></string>
     <string name="html_text_feature_generosity">Cette <strong>fonctionnalité visuelle</strong> est disponible grâce à votre générosité.</string>
     <string name="html_text_donation">Afin de garder notre liberté et d’être toujours actifs, nous comptons sur votre <strong>contribution.</strong></string>
-=======
-    <string name="html_text_ad_free"> Algorithms </string>
-    <string name="html_text_buy_pro"> Algorithms </string>
-    <string name="html_text_feature_generosity"> Algorithms </string>
-    <string name="html_text_donation"> Algorithms </string>
->>>>>>> 653258af
     <string name="html_text_dev_feature">Cette fonctionnalité est <strong>en cours de développement</strong> et nécessite votre <strong>contribution</strong> pour être bientôt disponible.</string>
     <string name="html_text_dev_feature_buy_pro">En achetant la version <strong>pro</strong>,</string>
     <string name="html_text_dev_feature_contibute">En <strong>contribuant</strong>,</string>
