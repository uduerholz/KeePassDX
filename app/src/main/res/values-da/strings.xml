--- conflicted
+++ resolved
@@ -441,11 +441,7 @@
     <string name="keyboard_auto_go_action_summary">\"Gå\" tasteaktion, efter der er trykket på en \"Felt\" nøgle</string>
     <string name="download_attachment">Hent %1$s</string>
     <string name="download_initialization">Initialiserer…</string>
-<<<<<<< HEAD
     <string name="download_progression">I gang: %1$d%%</string>
-=======
-    <string name="download_progression">I gang: %1$d%</string>
->>>>>>> 7a69b63b
     <string name="download_finalization">Færdiggørelse…</string>
     <string name="download_complete">Komplet! Tryk for at åbne filen.</string>
     <string name="hide_expired_entries_title">Skjul udløbne poster</string>
