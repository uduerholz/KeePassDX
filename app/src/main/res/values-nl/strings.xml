--- conflicted
+++ resolved
@@ -1,24 +1,25 @@
 <?xml version="1.0" encoding="utf-8"?>
 <!--
- Copyright 2017 Brian Pellin, Jeremy Jamet / Kunzisoft.
-     
- This file is part of KeePass DX.
+    Copyright 2019 Jeremy Jamet / Kunzisoft.
 
-  KeePass DX is free software: you can redistribute it and/or modify
-  it under the terms of the GNU General Public License as published by
-  the Free Software Foundation, either version 3 of the License, or
-  (at your option) any later version.
+    This file is part of KeePass DX.
 
-  KeePass DX is distributed in the hope that it will be useful,
-  but WITHOUT ANY WARRANTY; without even the implied warranty of
-  MERCHANTABILITY or FITNESS FOR A PARTICULAR PURPOSE.  See the
-  GNU General Public License for more details.
+    KeePass DX is free software: you can redistribute it and/or modify
+    it under the terms of the GNU General Public License as published by
+    the Free Software Foundation, either version 3 of the License, or
+    (at your option) any later version.
 
-  You should have received a copy of the GNU General Public License
-  along with KeePass DX.  If not, see <http://www.gnu.org/licenses/>.
-  
-  Dutch translation by Erik Devriendt, corrected by Erik Jan Meijer
---><resources>
+    KeePass DX is distributed in the hope that it will be useful,
+    but WITHOUT ANY WARRANTY; without even the implied warranty of
+    MERCHANTABILITY or FITNESS FOR A PARTICULAR PURPOSE.  See the
+    GNU General Public License for more details.
+
+    You should have received a copy of the GNU General Public License
+    along with KeePass DX.  If not, see <http://www.gnu.org/licenses/>.
+
+    Dutch translation by Erik Devriendt, corrected by Erik Jan Meijer
+-->
+<resources>
     <string name="about_feedback">Reacties</string>
     <string name="about_homepage">Website</string>
     <string name="about_description">Android-implementatie van de KeePass-wachtwoordbeheerder</string>
@@ -217,7 +218,7 @@
     <string name="open_biometric_prompt_unlock_database">Vingerafdrukscanning</string>
     <string name="encrypted_value_stored">Versleuteld wachtwoord is opgeslagen</string>
     <string name="biometric_invalid_key">Kan vingerafdruksleutel niet lezen; herstel je wachtwoord.</string>
-    <string name="fingerprint_not_recognized">Vingerafdruk niet herkend</string>
+    <string name="biometric_not_recognized">Vingerafdruk niet herkend</string>
     <string name="biometric_scanning_error">Vingerafdrukprobleem: %1$s</string>
     <string name="open_biometric_prompt_store_credential">Vingerafdruk gebruiken om dit wachtwoord op te slaan</string>
     <string name="no_credentials_stored">Deze databank heeft nog geen wachtwoord.</string>
@@ -247,21 +248,12 @@
     <string name="fingerprint_scan_to_store">Scan je vingerafdruk om je databankwachtwoord veilig op te slaan.</string>
     <string name="fingerprint_scan_to_open">Scan je vingerafdruk om de databank te openen wanneer het wachtwoord is uitgeschakeld.</string>
     <string name="usage">Gebruik</string>
-<<<<<<< HEAD
     <string name="advanced_unlock">Vingerafdruk</string>
-    <string name="biometric_unlock_enable_title">Bezig met vingerafdrukherkenning</string>
-    <string name="biometric_unlock_enable_summary">Databank openen met vingerafdruk</string>
+    <string name="biometric_unlock_enable_title">Vingerafdrukherkenning</string>
+    <string name="biometric_unlock_enable_summary">Hiermee wordt je vingerafdruk gebruikt om de databank te openen</string>
     <string name="biometric_delete_all_key_title">Sleutels voor versleuteling verwijderen</string>
     <string name="biometric_delete_all_key_summary">Alle aan vingerafdrukherkenning gerelateerde sleutels wilt verwijderen</string>
-    <string name="biometric_delete_all_key_warning">Weet je zeker dat je alle aan vingerafdrukherkenning gerelateerde sleutels wilt verwijderen?</string>
-=======
-    <string name="fingerprint">Vingerafdruk</string>
-    <string name="fingerprint_enable_title">Vingerafdrukherkenning</string>
-    <string name="fingerprint_enable_summary">Hiermee wordt je vingerafdruk gebruikt om de databank te openen</string>
-    <string name="fingerprint_delete_all_title">Sleutels voor versleuteling verwijderen</string>
-    <string name="fingerprint_delete_all_summary">Alle aan vingerafdrukherkenning gerelateerde sleutels wilt verwijderen</string>
-    <string name="fingerprint_delete_all_warning">Weet je zeker dat je alle sleutels van de vingerafdrukherkenning wilt verwijderen\?</string>
->>>>>>> 7c2ff506
+    <string name="biometric_delete_all_key_warning">Weet je zeker dat je alle sleutels van de vingerafdrukherkenning wilt verwijderen\?</string>
     <string name="unavailable_feature_text">Kan deze functie niet starten.</string>
     <string name="unavailable_feature_version">Je Android-versie, %1$s, voldoet niet aan de minimumvereiste %2$s.</string>
     <string name="unavailable_feature_hardware">De bijbehorende hardware werd niet gevonden.</string>
@@ -273,15 +265,7 @@
     <string name="full_file_path_enable_title">Bestandspad</string>
     <string name="full_file_path_enable_summary">Volledig bestandspad tonen</string>
     <string name="recycle_bin_title">Prullenbak gebruiken</string>
-<<<<<<< HEAD
-    <string name="recycle_bin_summary">Groep of item naar de \"Prullenbak\" verplaatsen alvorens te verwijderen</string>
-=======
     <string name="recycle_bin_summary">Verplaatst groepen en items naar \"Prullenbak\" voordat ze worden verwijderd</string>
-    <string name="permission_external_storage_rationale_write_database">KeePass DX heeft externe opslagmachtiging nodig om naar een databank te schrijven.</string>
-    <string name="permission_external_storage_rationale_read_database">KeePass DX heeft externe opslagmachtiging nodig om een URI te lezen die niet door een contentprovider wordt verstrekt.</string>
-    <string name="permission_external_storage_denied">Machtiging externe opslag afgewezen.</string>
-    <string name="permission_external_storage_never_ask">Kan de actie niet uitvoeren zonder de machtiging externe opslag.</string>
->>>>>>> 7c2ff506
     <string name="monospace_font_fields_enable_title">Veldlettertype</string>
     <string name="monospace_font_fields_enable_summary">Wijzig het lettertype dat in velden wordt gebruikt voor een betere leesbaarheid</string>
     <string name="auto_open_file_uri_title">Open bestanden door te selecteren</string>
@@ -289,12 +273,7 @@
     <string name="allow_copy_password_title">Klembord vertrouwen</string>
     <string name="allow_copy_password_summary">Toestaan dat het wachtwoord en beveiligde velden worden gekopieerd naar het klembord</string>
     <string name="allow_copy_password_warning">WAARSCHUWING: het klembord wordt gedeeld door alle apps. Als gevoelige gegevens worden gekopieerd, kan andere software deze opvragen.</string>
-<<<<<<< HEAD
-    <string name="open_link_database">Link naar het te openen KDBX-bestand</string>
-=======
-    <string name="warning_disabling_storage_access_framework">WAARSCHUWING: door deze functie uit te schakelen kunnen databanken mogelijk niet meer worden geopend of opgeslagen.</string>
     <string name="open_link_database">Koppeling naar het te openen databasebestand</string>
->>>>>>> 7c2ff506
     <string name="database_name_title">Databanknaam</string>
     <string name="database_description_title">Databankomschrijving</string>
     <string name="database_version_title">Databankversie</string>
