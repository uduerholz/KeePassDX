<?xml version='1.0' encoding='UTF-8'?>
<!--
 Copyright 2017 Brian Pellin, Jeremy Jamet / Kunzisoft.
     
 This file is part of KeePass DX.

  KeePass DX is free software: you can redistribute it and/or modify
  it under the terms of the GNU General Public License as published by
  the Free Software Foundation, either version 3 of the License, or
  (at your option) any later version.

  KeePass DX is distributed in the hope that it will be useful,
  but WITHOUT ANY WARRANTY; without even the implied warranty of
  MERCHANTABILITY or FITNESS FOR A PARTICULAR PURPOSE.  See the
  GNU General Public License for more details.

  You should have received a copy of the GNU General Public License
  along with KeePass DX.  If not, see <http://www.gnu.org/licenses/>.
-->
<!-- translated by Arthur Zamarin<arthurzam@gmail.com>-->
<resources>
    <string name="about_feedback">משוב:</string>
    <string name="about_homepage">דף הבית:</string>
    <string name="about_description">KeePass DX היא תוכנה המממשת את מנהל הסיסמאות KeePass לאנרואיד.</string>
    <string name="accept">קבל</string>
    <string name="add_entry">הוסף ערך</string>
    <string name="add_group">הוסף קבוצה</string>
    <string name="encryption_algorithm">אלגוריתם</string>
    <string name="app_timeout">פסק זמן ליישום</string>
    <string name="app_timeout_summary">זמן לפני נעילת מסד הנתונים כאשר היישום לא פעיל.</string>
    <string name="application">יישום</string>
    <string name="menu_app_settings">הגדרות יישום</string>
    <string name="beta_dontask">אל תציג שוב</string>
    <string name="brackets">סוגריים</string>
    <string name="browser_intall_text">סייר הקבצים דורש את סייר הקבצים Open Intents, לחץ למטע כדי להתקין. בגלל מספר בעיות בסייר, ייתכן ויהיו בעיות בהפעלה הראשונה.</string>
    <string name="cancel">בטל</string>
    <string name="clipboard_cleared">לוח ההעתקה נוקה.</string>
    <string name="clipboard_error_title">שגיאת לוח ההעתקה</string>
    <string name="clipboard_error">במספר מכשירי אנרואיד מסמסונג קיים באג במימוש לוח ההעתקה שיכול לגרום לבעיות בהעתקה מהיישום. לעוד מידע עבור אל:</string>
    <string name="clipboard_error_clear">ניקוי לוח ההעתקה נכשל</string>
    <string name="clipboard_timeout">זמן עד לניקוי לוח ההעתקה</string>
    <string name="clipboard_timeout_summary">זמן לפני שלוח ההעתקה מנוקה לאחר העתקת שם משתמש או סיסמה</string>
    <string name="select_to_copy">בחר בהעתקת %1$s ללוח ההעתקה</string>
<<<<<<< HEAD
    <string name="retrieving_db_key">יוצר מפתח מסד נתונים&#8230;</string>
=======
    <string name="creating_db_key">יוצר מפתח מסד נתונים…</string>
>>>>>>> b5d8b2f1
    <string name="database">מסד נתונים</string>
    <string name="decrypting_db">מפענח תוכן מסד נתונים…</string>
    <string name="default_checkbox">השתמש בזה כמסד הנתונים הברירת מחדל</string>
    <string name="digits">ספרות</string>
    <string name="select_database_file">הזן שם קובץ למסד נתונים:</string>
    <string name="entry_accessed">ניגש לאחרונה</string>
    <string name="entry_cancel">בטל</string>
    <string name="entry_comment">הערות</string>
    <string name="entry_confpassword">אשר סיסמה</string>
    <string name="entry_created">תאריך יצירה</string>
    <string name="entry_expires">פג תוקף</string>
    <string name="entry_keyfile">קובץ מפתח</string>
    <string name="entry_modified">נערך לאחרונה</string>
    <string name="entry_not_found">נתוני ערך לא נמצאו.</string>
    <string name="entry_password">סיסמה</string>
    <string name="entry_save">שמור</string>
    <string name="entry_title">שם</string>
    <string name="entry_user_name">שם משתמש</string>
    <string name="error_arc4">צופן זרם ArcFour אינו נתמך.</string>
    <string name="error_can_not_handle_uri">KeePass DX לא יכול לטפל ב-URI הזה.</string>
    <string name="error_could_not_create_parent">לא הצליח לפתוח את תקיית האב.</string>
    <string name="error_database_exists">קובץ זה קיים כבר.</string>
    <string name="error_failed_to_launch_link">הפעלת הקישור נכשלה.</string>
    <string name="error_filename_required">שם קובץ נדרש.</string>
    <string name="error_file_not_create">לא הצליח ליצור קובץ:</string>
    <string name="error_invalid_db">מסד נתונים לא חוקי.</string>
    <string name="error_invalid_path">נתיב לא חוקי.</string>
    <string name="error_no_name">שם נדרש.</string>
    <string name="error_nokeyfile">סיסמה או קובץ מפתח נדרשים.</string>
    <string name="error_out_of_memory">זיכרון המכשיר אזל בזמן ניתוח מסד הנתונים. יתכן והוא גדול מדי למכשירך.</string>
    <string name="error_pass_gen_type">לפחות סוג אחד ליצירת סיסמה צריך להיבחר</string>
    <string name="error_pass_match">הסיסמאות לא תואמות.</string>
    <string name="error_rounds_not_number">סיבובים חייב להיות מספר.</string>
    <string name="error_rounds_too_large">מספר סיבובים גדול מדי. מגדיר ל-2147483648.</string>
    <string name="error_string_key">שדה שם נדרש לכל מחרוזת.</string>
    <string name="error_title_required">כותרת נדרשת.</string>
    <string name="error_wrong_length">הזן מספר חיובי בשדה האורך</string>
    <string name="field_name">שם השדה</string>
    <string name="field_value">ערך השדה</string>
    <string name="file_not_found">קובץ לא נמצא.</string>
    <string name="file_browser">סייר קבצים</string>
    <string name="generate_password">צור סיסמה</string>
    <string name="hint_conf_pass">אשר סיסמה</string>
    <string name="hint_generated_password">סיסמה שנוצרה</string>
    <string name="hint_group_name">שם קבוצה</string>
    <string name="hint_keyfile">קובץ המפתח</string>
    <string name="hint_length">אורך</string>
    <string name="hint_pass">סיסמה</string>
    <string name="password">סיסמה</string>
    <string name="install_from_play_store">התקן מחנות Play</string>
    <string name="install_from_f_droid">התקן מהאינטרנט</string>
    <string name="invalid_password">סיסמה או קובץ מפתח לא מתאימים.</string>
    <string name="invalid_algorithm">אלגוריתם לא חוקי.</string>
    <string name="invalid_db_sig">תבנית מסד הנתונים אינה מזוהה.</string>
    <string name="keyfile_does_not_exist">קובץ המפתח לא קיים.</string>
    <string name="keyfile_is_empty">קובץ מפתח ריק.</string>
    <string name="length">אורך</string>
    <string name="list_size_title">גודל רשימה קבוצות</string>
    <string name="list_size_summary">גודל הטקסט ברשימת הקבוצות</string>
    <string name="loading_database">טוען מסד נתונים…</string>
    <string name="lowercase">אות קטנה</string>
    <string name="maskpass_title">מסיכת הסיסמה</string>
    <string name="maskpass_summary">הסתר סיסמאות כברירת מחדל</string>
    <string name="menu_about">אודות</string>
    <string name="menu_change_key">שנה מפתח ראשי</string>
    <string name="settings">העדפות</string>
    <string name="menu_db_settings">הגדרות מסד נתונים</string>
    <string name="menu_delete">מחק</string>
    <string name="menu_donate">תרום</string>
    <string name="menu_edit">ערוך</string>
    <string name="menu_hide_password">הסתר סיסמה</string>
    <string name="menu_lock">נעל מסד נתונים</string>
    <string name="menu_open">פתח</string>
    <string name="menu_search">חפש</string>
    <string name="menu_showpass">הצג סיסמה</string>
    <string name="menu_url">לך ל-URL</string>
    <string name="minus">מינוס</string>
    <string name="never">אף פעם</string>
    <string name="no_results">אין תוצאות חיפוש</string>
    <string name="no_url_handler">אין מטפל לכתובת url זו.</string>
    <string name="open_recent">פתח מסד נתונים אחרון :</string>
    <string name="omitbackup_title">אל תחפש ערכי גיבוי</string>
    <string name="omitbackup_summary">הורד את קבוצת \"גיבוי\" מתוצאות חיפוש (תואם רק לקבצי kdb)</string>
    <string name="progress_create">צור מסד נתונים חדש…</string>
    <string name="progress_title">עובד…</string>
    <string name="protection">הגנה</string>
    <string name="read_only_warning">ל-KeePass DX אין הרשאות כתיבה למסד הנתונים הזה, ולכן הוא יפתח לקריאה בלבד.</string>
    <string name="read_only_kitkat_warning">החל מאנרואיד 4.4, מספר מכשירים לא מרשים ליישומים לכתובת לכרטיס ה-SD.</string>
    <string name="recentfile_title">היסטוריית קובץ אחרונה</string>
    <string name="recentfile_summary">שמור קבצים שהיו בשימוש לאחרונה</string>
    <string name="remember_keyfile_summary">זכור מיקום קבצי מפתח</string>
    <string name="remember_keyfile_title">שמור קובץ מפתח</string>
    <string name="remove_from_filelist">הסר</string>
    <string name="rounds">סיבובי הצפנה</string>
    <string name="rounds_explanation">מספר סיבובי הצפנה גבוה יותר מספר הגה טובה יותר נגד התקפות, אבל יכול להעלות בהרבה את זמן הטעינה והשמירה.</string>
    <string name="rounds_hint">סיבובים</string>
    <string name="saving_database">שומר מסד נתונים…</string>
    <string name="space">גודל</string>
    <string name="search_label">חיפוש</string>
    <string name="sort_db">סדר מיון מסד נתונים</string>
    <string name="special">מיוחד</string>
    <string name="search_results">תוצאות חיפוש</string>
    <string name="underline">קו תחתון</string>
    <string name="unsupported_db_version">גרסת מסד נתונים לא נתמכת.</string>
    <string name="uppercase">רישית</string>
    <string name="warning_unmounted">כרטיס ה-SD במצב לקריאה בלבד. אתה לא תוכל לשמור או ליצור במסד הנתונים.</string>
    <string name="version_label">גרסה: %1$s</string>

    <string name="education_unlock_summary">הזן סיסמה ו/או קובץ מפתח כדי לפתוח את מסד הנתונים.</string>

    <string-array name="timeout_options">
        <item>5 שניות</item>
        <item>10 שניות</item>
        <item>20 שניות</item>
        <item>30 שניות</item>
        <item>דקה אחת</item>
        <item>5 דקות</item>
        <item>15 דקות</item>
        <item>30 דקות</item>
        <item>אף פעם</item>
    </string-array>
    <string-array name="list_size_options">
        <item>קטן</item>
        <item>בינוני</item>
        <item>גדול</item>
    </string-array>
<string name="edit_entry">ערוך רשומה</string>
    <string name="add_string">הוסף מחרוזת</string>
    <string name="encryption">הצפנה</string>
    <string name="allow">אפשר</string>
    <string name="clipboard_swipe_clean">החלק לניקוי לוח העתקה עכשיו</string>
    <string name="entry_url">כתובת URL</string>
    <string name="error_load_database">לא ניתן לטעון את בסיס הנתונים</string>
    </resources><|MERGE_RESOLUTION|>--- conflicted
+++ resolved
@@ -41,11 +41,7 @@
     <string name="clipboard_timeout">זמן עד לניקוי לוח ההעתקה</string>
     <string name="clipboard_timeout_summary">זמן לפני שלוח ההעתקה מנוקה לאחר העתקת שם משתמש או סיסמה</string>
     <string name="select_to_copy">בחר בהעתקת %1$s ללוח ההעתקה</string>
-<<<<<<< HEAD
-    <string name="retrieving_db_key">יוצר מפתח מסד נתונים&#8230;</string>
-=======
-    <string name="creating_db_key">יוצר מפתח מסד נתונים…</string>
->>>>>>> b5d8b2f1
+    <string name="retrieving_db_key">יוצר מפתח מסד נתונים…</string>
     <string name="database">מסד נתונים</string>
     <string name="decrypting_db">מפענח תוכן מסד נתונים…</string>
     <string name="default_checkbox">השתמש בזה כמסד הנתונים הברירת מחדל</string>
@@ -152,7 +148,7 @@
     <string name="unsupported_db_version">גרסת מסד נתונים לא נתמכת.</string>
     <string name="uppercase">רישית</string>
     <string name="warning_unmounted">כרטיס ה-SD במצב לקריאה בלבד. אתה לא תוכל לשמור או ליצור במסד הנתונים.</string>
-    <string name="version_label">גרסה: %1$s</string>
+    <string name="version_label">גרסה %1$s</string>
 
     <string name="education_unlock_summary">הזן סיסמה ו/או קובץ מפתח כדי לפתוח את מסד הנתונים.</string>
 
