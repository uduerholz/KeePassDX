<?xml version="1.0" encoding="utf-8"?>
<!--
 Copyright 2017 Brian Pellin, Jeremy Jamet / Kunzisoft.
     
 This file is part of KeePass DX.

  KeePass DX is free software: you can redistribute it and/or modify
  it under the terms of the GNU General Public License as published by
  the Free Software Foundation, either version 2 of the License, or
  (at your option) any later version.

  KeePass DX is distributed in the hope that it will be useful,
  but WITHOUT ANY WARRANTY; without even the implied warranty of
  MERCHANTABILITY or FITNESS FOR A PARTICULAR PURPOSE.  See the
  GNU General Public License for more details.

  You should have received a copy of the GNU General Public License
  along with KeePass DX.  If not, see <http://www.gnu.org/licenses/>.
-->
<!-- translated by Arthur Zamarin<arthurzam@gmail.com>-->
<resources>
<<<<<<< HEAD
  <string name="about_feedback">משוב:</string>
  <string name="about_homepage">דף הבית:</string>
  <string name="AboutText">KeePass DX היא תוכנה המממשת את מנהל הסיסמאות KeePass לאנרואיד.</string>
  <string name="accept">קבל</string>
  <string name="add_entry">הוסף ערך</string>
  <string name="add_group">הוסף קבוצה</string>
  <string name="add_group_title">הוסף קבוצה</string>
  <string name="algorithm">אלגוריתם</string>
  <string name="algorithm_colon">אלגוריתם:</string>
  <string name="app_timeout">פסק זמן ליישום</string>
  <string name="app_timeout_summary">זמן לפני נעילת מסד הנתונים כאשר היישום לא פעיל.</string>
  <string name="application">יישום</string>
  <string name="menu_app_settings">הגדרות יישום</string>
  <string name="beta_dontask">אל תציג שוב</string>
  <string name="beta_warning">התמיכה לשמירת שינויים לקבצי kdbx היא נסיונית. תגבה את מסד הנתונים לפני שמירת השינויים.</string>
  <string name="brackets">סוגריים</string>
  <string name="browser_intall_text">סייר הקבצים דורש את סייר הקבצים Open Intents, לחץ למטע כדי להתקין. בגלל מספר בעיות בסייר, ייתכן ויהיו בעיות בהפעלה הראשונה.</string>
  <string name="building_search_idx">בונה אינדקס חיפוש&#8230;</string>
  <string name="cancel">בטל</string>
  <string name="ClearClipboard">לוח ההעתקה נוקה.</string>
  <string name="clipboard_error_title">שגיאת לוח ההעתקה</string>
  <string name="clipboard_error">במספר מכשירי אנרואיד מסמסונג קיים באג במימוש לוח ההעתקה שיכול לגרום לבעיות בהעתקה מהיישום. לעוד מידע עבור אל:</string>
  <string name="clipboard_error_clear">ניקוי לוח ההעתקה נכשל</string>
  <string name="clipboard_timeout">זמן עד לניקוי לוח ההעתקה</string>
  <string name="clipboard_timeout_summary">זמן לפני שלוח ההעתקה מנוקה לאחר העתקת שם משתמש או סיסמה</string>
  <string name="copy_username">בחר בהעתקת שם המשתמש ללוח ההעתקה</string>
  <string name="copy_password">בחר בהעתקת הסיסמה ללוח ההעתקה</string>
  <string name="creating_db_key">יוצר מפתח מסד נתונים&#8230;</string>
  <string name="current_group">הקבוצה הנוכחית: </string>
  <string name="current_group_root">קבוצה נוכחית: בסיס</string>
  <string name="database">מסד נתונים</string>
  <string name="decrypting_db">מפענח תוכן מסד נתונים&#8230;</string>
  <string name="decrypting_entry">מפענח חוליה</string>
  <string name="default_checkbox">השתמש בזה כמסד הנתונים הברירת מחדל</string>
  <string name="digits">ספרות</string>
  <string name="select_database_file">הזן שם קובץ למסד נתונים:</string>
  <string name="entry_accessed">ניגש לאחרונה</string>
  <string name="entry_and_or">הזן סיסמה ו/או קובץ מפתח כדי לפתוח את מסד הנתונים:</string>
  <string name="entry_cancel">בטל</string>
  <string name="entry_comment">הערות</string>
  <string name="entry_confpassword">אשר סיסמה</string>
  <string name="entry_created">תאריך יצירה</string>
  <string name="entry_expires">פג תוקף</string>
  <string name="entry_keyfile">קובץ מפתח</string>
  <string name="entry_modified">נערך לאחרונה</string>
  <string name="entry_not_found">נתוני ערך לא נמצאו.</string>
  <string name="entry_password">סיסמה</string>
  <string name="entry_save">שמור</string>
  <string name="entry_title">שם</string>
  <string name="entry_user_name">שם משתמש</string>
  <string name="error_arc4">צופן זרם ArcFour אינו נתמך.</string>
  <string name="error_can_not_handle_uri">KeePass DX לא יכול לטפל ב-URI הזה.</string>
  <string name="error_could_not_create_group">שגיאה ביצירת קבוצה.</string>
  <string name="error_could_not_create_parent">לא הצליח לפתוח את תקיית האב.</string>
  <string name="error_database_exists">קובץ זה קיים כבר.</string>
  <string name="error_database_settings">קביעת הגדרות מסד הנתונים נכשלה.</string>
  <string name="error_failed_to_launch_link">הפעלת הקישור נכשלה.</string>
  <string name="error_filename_required">שם קובץ נדרש.</string>
  <string name="error_file_not_create">לא הצליח ליצור קובץ:</string>
  <string name="error_invalid_db">מסד נתונים לא חוקי.</string>
  <string name="error_invalid_path">נתיב לא חוקי.</string>
  <string name="error_no_name">שם נדרש.</string>
  <string name="error_nokeyfile">סיסמה או קובץ מפתח נדרשים.</string>
  <string name="error_out_of_memory">זיכרון המכשיר אזל בזמן ניתוח מסד הנתונים. יתכן והוא גדול מדי למכשירך.</string>
  <string name="error_pass_gen_type">לפחות סוג אחד ליצירת סיסמה צריך להיבחר</string>
  <string name="error_pass_match">הסיסמאות לא תואמות.</string>
  <string name="error_rounds_not_number">סיבובים חייב להיות מספר.</string>
  <string name="error_rounds_too_large">מספר סיבובים גדול מדי. מגדיר ל-2147483648.</string>
  <string name="error_string_key">שדה שם נדרש לכל מחרוזת.</string>
  <string name="error_title_required">כותרת נדרשת.</string>
  <string name="error_wrong_length">הזן מספר חיובי בשדה האורך</string>
  <string name="field_name">שם השדה</string>
  <string name="field_value">ערך השדה</string>
  <string name="file_not_found">קובץ לא נמצא.</string>
  <string name="file_browser">סייר קבצים</string>
  <string name="generate_password">צור סיסמה</string>
  <string name="group">קבוצה</string>
  <string name="hint_comment">הערה</string>
  <string name="hint_conf_pass">אשר סיסמה</string>
  <string name="hint_generated_password">סיסמה שנוצרה</string>
  <string name="hint_group_name">שם קבוצה</string>
  <string name="hint_keyfile">קובץ המפתח</string>
  <string name="hint_length">אורך</string>
  <string name="hint_pass">סיסמה</string>
  <string name="password">סיסמה</string>
  <string name="hint_title">שם</string>
  <string name="hint_username">שם משתמש</string>
  <string name="install_from_play_store">התקן מחנות Play</string>
  <string name="install_from_f_droid">התקן מהאינטרנט</string>
  <string name="InvalidPassword">סיסמה או קובץ מפתח לא מתאימים.</string>
  <string name="invalid_algorithm">אלגוריתם לא חוקי.</string>
  <string name="invalid_db_sig">תבנית מסד הנתונים אינה מזוהה.</string>
  <string name="keyfile_does_not_exist">קובץ המפתח לא קיים.</string>
  <string name="keyfile_is_empty">קובץ מפתח ריק.</string>
  <string name="length">אורך</string>
  <string name="list_size_title">גודל רשימה קבוצות</string>
  <string name="list_size_summary">גודל הטקסט ברשימת הקבוצות</string>
  <string name="loading_database">טוען מסד נתונים&#8230;</string>
  <string name="lowercase">אות קטנה</string>
  <string name="maskpass_title">מסיכת הסיסמה</string>
  <string name="maskpass_summary">הסתר סיסמאות כברירת מחדל</string>
  <string name="menu_about">אודות</string>
  <string name="menu_change_key">שנה מפתח ראשי</string>
  <string name="menu_create">צור</string>
  <string name="settings">העדפות</string>
  <string name="menu_db_settings">הגדרות מסד נתונים</string>
  <string name="menu_delete">מחק</string>
  <string name="menu_donate">תרום</string>
  <string name="menu_edit">ערוך</string>
  <string name="menu_hide_password">הסתר סיסמה</string>
  <string name="menu_homepage">עבור לדף הבית</string>
  <string name="menu_lock">נעל מסד נתונים</string>
  <string name="menu_open">פתח</string>
  <string name="menu_rename">שנה שם</string>
  <string name="menu_search">חפש</string>
  <string name="menu_showpass">הצג סיסמה</string>
  <string name="menu_url">לך ל-URL</string>
  <string name="minus">מינוס</string>
  <string name="never">אף פעם</string>
  <string name="no_keys">אין ערכים במסד נתונים או בקבוצה.</string>
  <string name="no_results">אין תוצאות חיפוש</string>
  <string name="no_url_handler">אין מטפל לכתובת url זו.</string>
  <string name="open_recent">פתח מסד נתונים אחרון :</string>
  <string name="omitbackup_title">אל תחפש ערכי גיבוי</string>
  <string name="omitbackup_summary">הורד את קבוצת \"גיבוי\" מתוצאות חיפוש (תואם רק לקבצי kdb)</string>
  <string name="pass_filename">שם קובץ למסד נתוני KeePass:</string>
  <string name="password_title">הזן סיסמת מסד נתונים</string>
  <string name="progress_create">צור מסד נתונים חדש&#8230;</string>
  <string name="progress_title">עובד&#8230;</string>
  <string name="protection">הגנה</string>
  <string name="read_only_warning">ל-KeePass DX אין הרשאות כתיבה למסד הנתונים הזה, ולכן הוא יפתח לקריאה בלבד.</string>
  <string name="read_only_kitkat_warning">החל מאנרואיד 4.4, מספר מכשירים לא מרשים ליישומים לכתובת לכרטיס ה-SD.</string>
  <string name="recentfile_title">היסטוריית קובץ אחרונה</string>
  <string name="recentfile_summary">שמור קבצים שהיו בשימוש לאחרונה</string>
  <string name="remember_keyfile_summary">זכור מיקום קבצי מפתח</string>
  <string name="remember_keyfile_title">שמור קובץ מפתח</string>
  <string name="remove_from_filelist">הסר</string>
  <string name="rounds">סיבובי הצפנה</string>
  <string name="rounds_explaination">מספר סיבובי הצפנה גבוה יותר מספר הגה טובה יותר נגד התקפות, אבל יכול להעלות בהרבה את זמן הטעינה והשמירה.</string>
  <string name="rounds_hint">סיבובים</string>
  <string name="saving_database">שומר מסד נתונים&#8230;</string>
  <string name="space">גודל</string>
  <string name="search_label">חיפוש</string>
  <string name="show_password">הצג סיסמה</string>
  <string name="sort_name">מיין לפי שם</string>
  <string name="sort_db">סדר מיון מסד נתונים</string>
  <string name="special">מיוחד</string>
  <string name="search">כותרת/תיאור ערך</string>
  <string name="search_results">תוצאות חיפוש</string>
  <string name="underline">קו תחתון</string>
  <string name="unsupported_db_version">גרסת מסד נתונים לא נתמכת.</string>
  <string name="uppercase">רישית</string>
  <string name="warning_read_only">כרטיס ה-SD שלך במצב לקריאה בלבד. אתה לא תוכל לשמור את השינויים למסד הנתונים.</string>
  <string name="warning_unmounted">כרטיס ה-SD במצב לקריאה בלבד. אתה לא תוכל לשמור או ליצור במסד הנתונים.</string>
  <string name="version_label">גרסה:</string>
  <string-array name="clipboard_timeout_options">
    <item>5 שניות</item>
    <item>10 שניות</item>
    <item>20 שניות</item>
    <item>30 שניות</item>
    <item>דקה אחת</item>
    <item>5 דקות</item>
    <item>15 דקות</item>
    <item>30 דקות</item>
    <item>אף פעם</item>
  </string-array>
  <string-array name="list_size_options">
    <item>קטן</item>
    <item>בינוני</item>
    <item>גדול</item>
  </string-array>
=======
    <string name="about_feedback">משוב:</string>
    <string name="about_homepage">דף הבית:</string>
    <string name="AboutText">KeePass DX היא תוכנה המממשת את מנהל הסיסמאות KeePass לאנרואיד.</string>
    <string name="accept">קבל</string>
    <string name="add_entry">הוסף ערך</string>
    <string name="add_group">הוסף קבוצה</string>
    <string name="algorithm">אלגוריתם</string>
    <string name="app_timeout">פסק זמן ליישום</string>
    <string name="app_timeout_summary">זמן לפני נעילת מסד הנתונים כאשר היישום לא פעיל.</string>
    <string name="application">יישום</string>
    <string name="menu_app_settings">הגדרות יישום</string>
    <string name="beta_dontask">אל תציג שוב</string>
    <string name="brackets">סוגריים</string>
    <string name="browser_intall_text">סייר הקבצים דורש את סייר הקבצים Open Intents, לחץ למטע כדי להתקין. בגלל מספר בעיות בסייר, ייתכן ויהיו בעיות בהפעלה הראשונה.</string>
    <string name="cancel">בטל</string>
    <string name="ClearClipboard">לוח ההעתקה נוקה.</string>
    <string name="clipboard_error_title">שגיאת לוח ההעתקה</string>
    <string name="clipboard_error">במספר מכשירי אנרואיד מסמסונג קיים באג במימוש לוח ההעתקה שיכול לגרום לבעיות בהעתקה מהיישום. לעוד מידע עבור אל:</string>
    <string name="clipboard_error_clear">ניקוי לוח ההעתקה נכשל</string>
    <string name="clipboard_timeout">זמן עד לניקוי לוח ההעתקה</string>
    <string name="clipboard_timeout_summary">זמן לפני שלוח ההעתקה מנוקה לאחר העתקת שם משתמש או סיסמה</string>
    <string name="select_to_copy">בחר בהעתקת %1$s ללוח ההעתקה</string>
    <string name="creating_db_key">יוצר מפתח מסד נתונים&#8230;</string>
    <string name="database">מסד נתונים</string>
    <string name="decrypting_db">מפענח תוכן מסד נתונים&#8230;</string>
    <string name="default_checkbox">השתמש בזה כמסד הנתונים הברירת מחדל</string>
    <string name="digits">ספרות</string>
    <string name="select_database_file">הזן שם קובץ למסד נתונים:</string>
    <string name="entry_accessed">ניגש לאחרונה</string>
    <string name="entry_and_or">הזן סיסמה ו/או קובץ מפתח כדי לפתוח את מסד הנתונים:</string>
    <string name="entry_cancel">בטל</string>
    <string name="entry_comment">הערות</string>
    <string name="entry_confpassword">אשר סיסמה</string>
    <string name="entry_created">תאריך יצירה</string>
    <string name="entry_expires">פג תוקף</string>
    <string name="entry_keyfile">קובץ מפתח</string>
    <string name="entry_modified">נערך לאחרונה</string>
    <string name="entry_not_found">נתוני ערך לא נמצאו.</string>
    <string name="entry_password">סיסמה</string>
    <string name="entry_save">שמור</string>
    <string name="entry_title">שם</string>
    <string name="entry_user_name">שם משתמש</string>
    <string name="error_arc4">צופן זרם ArcFour אינו נתמך.</string>
    <string name="error_can_not_handle_uri">KeePass DX לא יכול לטפל ב-URI הזה.</string>
    <string name="error_could_not_create_parent">לא הצליח לפתוח את תקיית האב.</string>
    <string name="error_database_exists">קובץ זה קיים כבר.</string>
    <string name="error_failed_to_launch_link">הפעלת הקישור נכשלה.</string>
    <string name="error_filename_required">שם קובץ נדרש.</string>
    <string name="error_file_not_create">לא הצליח ליצור קובץ:</string>
    <string name="error_invalid_db">מסד נתונים לא חוקי.</string>
    <string name="error_invalid_path">נתיב לא חוקי.</string>
    <string name="error_no_name">שם נדרש.</string>
    <string name="error_nokeyfile">סיסמה או קובץ מפתח נדרשים.</string>
    <string name="error_out_of_memory">זיכרון המכשיר אזל בזמן ניתוח מסד הנתונים. יתכן והוא גדול מדי למכשירך.</string>
    <string name="error_pass_gen_type">לפחות סוג אחד ליצירת סיסמה צריך להיבחר</string>
    <string name="error_pass_match">הסיסמאות לא תואמות.</string>
    <string name="error_rounds_not_number">סיבובים חייב להיות מספר.</string>
    <string name="error_rounds_too_large">מספר סיבובים גדול מדי. מגדיר ל-2147483648.</string>
    <string name="error_string_key">שדה שם נדרש לכל מחרוזת.</string>
    <string name="error_title_required">כותרת נדרשת.</string>
    <string name="error_wrong_length">הזן מספר חיובי בשדה האורך</string>
    <string name="field_name">שם השדה</string>
    <string name="field_value">ערך השדה</string>
    <string name="file_not_found">קובץ לא נמצא.</string>
    <string name="generate_password">צור סיסמה</string>
    <string name="hint_conf_pass">אשר סיסמה</string>
    <string name="hint_generated_password">סיסמה שנוצרה</string>
    <string name="hint_group_name">שם קבוצה</string>
    <string name="hint_keyfile">קובץ המפתח</string>
    <string name="hint_length">אורך</string>
    <string name="hint_pass">סיסמה</string>
    <string name="password">סיסמה</string>
    <string name="install_from_play_store">התקן מחנות Play</string>
    <string name="install_from_f_droid">התקן מהאינטרנט</string>
    <string name="InvalidPassword">סיסמה או קובץ מפתח לא מתאימים.</string>
    <string name="invalid_algorithm">אלגוריתם לא חוקי.</string>
    <string name="invalid_db_sig">תבנית מסד הנתונים אינה מזוהה.</string>
    <string name="keyfile_does_not_exist">קובץ המפתח לא קיים.</string>
    <string name="keyfile_is_empty">קובץ מפתח ריק.</string>
    <string name="length">אורך</string>
    <string name="list_size_title">גודל רשימה קבוצות</string>
    <string name="list_size_summary">גודל הטקסט ברשימת הקבוצות</string>
    <string name="loading_database">טוען מסד נתונים&#8230;</string>
    <string name="lowercase">אות קטנה</string>
    <string name="maskpass_title">מסיכת הסיסמה</string>
    <string name="maskpass_summary">הסתר סיסמאות כברירת מחדל</string>
    <string name="menu_about">אודות</string>
    <string name="menu_change_key">שנה מפתח ראשי</string>
    <string name="settings">העדפות</string>
    <string name="menu_db_settings">הגדרות מסד נתונים</string>
    <string name="menu_delete">מחק</string>
    <string name="menu_donate">תרום</string>
    <string name="menu_hide_password">הסתר סיסמה</string>
    <string name="menu_lock">נעל מסד נתונים</string>
    <string name="menu_open">פתח</string>
    <string name="menu_search">חפש</string>
    <string name="menu_showpass">הצג סיסמה</string>
    <string name="menu_url">לך ל-URL</string>
    <string name="minus">מינוס</string>
    <string name="never">אף פעם</string>
    <string name="no_results">אין תוצאות חיפוש</string>
    <string name="no_url_handler">אין מטפל לכתובת url זו.</string>
    <string name="open_recent">פתח מסד נתונים אחרון :</string>
    <string name="omitbackup_title">אל תחפש ערכי גיבוי</string>
    <string name="omitbackup_summary">הורד את קבוצת \"גיבוי\" מתוצאות חיפוש (תואם רק לקבצי kdb)</string>
    <string name="progress_create">צור מסד נתונים חדש&#8230;</string>
    <string name="progress_title">עובד&#8230;</string>
    <string name="protection">הגנה</string>
    <string name="read_only_warning">ל-KeePass DX אין הרשאות כתיבה למסד הנתונים הזה, ולכן הוא יפתח לקריאה בלבד.</string>
    <string name="read_only_kitkat_warning">החל מאנרואיד 4.4, מספר מכשירים לא מרשים ליישומים לכתובת לכרטיס ה-SD.</string>
    <string name="recentfile_title">היסטוריית קובץ אחרונה</string>
    <string name="recentfile_summary">שמור קבצים שהיו בשימוש לאחרונה</string>
    <string name="remember_keyfile_summary">זכור מיקום קבצי מפתח</string>
    <string name="remember_keyfile_title">שמור קובץ מפתח</string>
    <string name="remove_from_filelist">הסר</string>
    <string name="rounds">סיבובי הצפנה</string>
    <string name="rounds_explaination">מספר סיבובי הצפנה גבוה יותר מספר הגה טובה יותר נגד התקפות, אבל יכול להעלות בהרבה את זמן הטעינה והשמירה.</string>
    <string name="rounds_hint">סיבובים</string>
    <string name="saving_database">שומר מסד נתונים&#8230;</string>
    <string name="space">גודל</string>
    <string name="search_label">חיפוש</string>
    <string name="sort_db">סדר מיון מסד נתונים</string>
    <string name="special">מיוחד</string>
    <string name="search_hint">כותרת/תיאור ערך</string>
    <string name="search_results">תוצאות חיפוש</string>
    <string name="underline">קו תחתון</string>
    <string name="unsupported_db_version">גרסת מסד נתונים לא נתמכת.</string>
    <string name="uppercase">רישית</string>
    <string name="warning_read_only">כרטיס ה-SD שלך במצב לקריאה בלבד. אתה לא תוכל לשמור את השינויים למסד הנתונים.</string>
    <string name="warning_unmounted">כרטיס ה-SD במצב לקריאה בלבד. אתה לא תוכל לשמור או ליצור במסד הנתונים.</string>
    <string name="version_label">גרסה:</string>

    <string-array name="clipboard_timeout_options">
        <item>5 שניות</item>
        <item>10 שניות</item>
        <item>20 שניות</item>
        <item>30 שניות</item>
        <item>דקה אחת</item>
        <item>5 דקות</item>
        <item>15 דקות</item>
        <item>30 דקות</item>
        <item>אף פעם</item>
    </string-array>
    <string-array name="list_size_options">
        <item>קטן</item>
        <item>בינוני</item>
        <item>גדול</item>
    </string-array>
>>>>>>> 30f805f5
</resources><|MERGE_RESOLUTION|>--- conflicted
+++ resolved
@@ -19,179 +19,6 @@
 -->
 <!-- translated by Arthur Zamarin<arthurzam@gmail.com>-->
 <resources>
-<<<<<<< HEAD
-  <string name="about_feedback">משוב:</string>
-  <string name="about_homepage">דף הבית:</string>
-  <string name="AboutText">KeePass DX היא תוכנה המממשת את מנהל הסיסמאות KeePass לאנרואיד.</string>
-  <string name="accept">קבל</string>
-  <string name="add_entry">הוסף ערך</string>
-  <string name="add_group">הוסף קבוצה</string>
-  <string name="add_group_title">הוסף קבוצה</string>
-  <string name="algorithm">אלגוריתם</string>
-  <string name="algorithm_colon">אלגוריתם:</string>
-  <string name="app_timeout">פסק זמן ליישום</string>
-  <string name="app_timeout_summary">זמן לפני נעילת מסד הנתונים כאשר היישום לא פעיל.</string>
-  <string name="application">יישום</string>
-  <string name="menu_app_settings">הגדרות יישום</string>
-  <string name="beta_dontask">אל תציג שוב</string>
-  <string name="beta_warning">התמיכה לשמירת שינויים לקבצי kdbx היא נסיונית. תגבה את מסד הנתונים לפני שמירת השינויים.</string>
-  <string name="brackets">סוגריים</string>
-  <string name="browser_intall_text">סייר הקבצים דורש את סייר הקבצים Open Intents, לחץ למטע כדי להתקין. בגלל מספר בעיות בסייר, ייתכן ויהיו בעיות בהפעלה הראשונה.</string>
-  <string name="building_search_idx">בונה אינדקס חיפוש&#8230;</string>
-  <string name="cancel">בטל</string>
-  <string name="ClearClipboard">לוח ההעתקה נוקה.</string>
-  <string name="clipboard_error_title">שגיאת לוח ההעתקה</string>
-  <string name="clipboard_error">במספר מכשירי אנרואיד מסמסונג קיים באג במימוש לוח ההעתקה שיכול לגרום לבעיות בהעתקה מהיישום. לעוד מידע עבור אל:</string>
-  <string name="clipboard_error_clear">ניקוי לוח ההעתקה נכשל</string>
-  <string name="clipboard_timeout">זמן עד לניקוי לוח ההעתקה</string>
-  <string name="clipboard_timeout_summary">זמן לפני שלוח ההעתקה מנוקה לאחר העתקת שם משתמש או סיסמה</string>
-  <string name="copy_username">בחר בהעתקת שם המשתמש ללוח ההעתקה</string>
-  <string name="copy_password">בחר בהעתקת הסיסמה ללוח ההעתקה</string>
-  <string name="creating_db_key">יוצר מפתח מסד נתונים&#8230;</string>
-  <string name="current_group">הקבוצה הנוכחית: </string>
-  <string name="current_group_root">קבוצה נוכחית: בסיס</string>
-  <string name="database">מסד נתונים</string>
-  <string name="decrypting_db">מפענח תוכן מסד נתונים&#8230;</string>
-  <string name="decrypting_entry">מפענח חוליה</string>
-  <string name="default_checkbox">השתמש בזה כמסד הנתונים הברירת מחדל</string>
-  <string name="digits">ספרות</string>
-  <string name="select_database_file">הזן שם קובץ למסד נתונים:</string>
-  <string name="entry_accessed">ניגש לאחרונה</string>
-  <string name="entry_and_or">הזן סיסמה ו/או קובץ מפתח כדי לפתוח את מסד הנתונים:</string>
-  <string name="entry_cancel">בטל</string>
-  <string name="entry_comment">הערות</string>
-  <string name="entry_confpassword">אשר סיסמה</string>
-  <string name="entry_created">תאריך יצירה</string>
-  <string name="entry_expires">פג תוקף</string>
-  <string name="entry_keyfile">קובץ מפתח</string>
-  <string name="entry_modified">נערך לאחרונה</string>
-  <string name="entry_not_found">נתוני ערך לא נמצאו.</string>
-  <string name="entry_password">סיסמה</string>
-  <string name="entry_save">שמור</string>
-  <string name="entry_title">שם</string>
-  <string name="entry_user_name">שם משתמש</string>
-  <string name="error_arc4">צופן זרם ArcFour אינו נתמך.</string>
-  <string name="error_can_not_handle_uri">KeePass DX לא יכול לטפל ב-URI הזה.</string>
-  <string name="error_could_not_create_group">שגיאה ביצירת קבוצה.</string>
-  <string name="error_could_not_create_parent">לא הצליח לפתוח את תקיית האב.</string>
-  <string name="error_database_exists">קובץ זה קיים כבר.</string>
-  <string name="error_database_settings">קביעת הגדרות מסד הנתונים נכשלה.</string>
-  <string name="error_failed_to_launch_link">הפעלת הקישור נכשלה.</string>
-  <string name="error_filename_required">שם קובץ נדרש.</string>
-  <string name="error_file_not_create">לא הצליח ליצור קובץ:</string>
-  <string name="error_invalid_db">מסד נתונים לא חוקי.</string>
-  <string name="error_invalid_path">נתיב לא חוקי.</string>
-  <string name="error_no_name">שם נדרש.</string>
-  <string name="error_nokeyfile">סיסמה או קובץ מפתח נדרשים.</string>
-  <string name="error_out_of_memory">זיכרון המכשיר אזל בזמן ניתוח מסד הנתונים. יתכן והוא גדול מדי למכשירך.</string>
-  <string name="error_pass_gen_type">לפחות סוג אחד ליצירת סיסמה צריך להיבחר</string>
-  <string name="error_pass_match">הסיסמאות לא תואמות.</string>
-  <string name="error_rounds_not_number">סיבובים חייב להיות מספר.</string>
-  <string name="error_rounds_too_large">מספר סיבובים גדול מדי. מגדיר ל-2147483648.</string>
-  <string name="error_string_key">שדה שם נדרש לכל מחרוזת.</string>
-  <string name="error_title_required">כותרת נדרשת.</string>
-  <string name="error_wrong_length">הזן מספר חיובי בשדה האורך</string>
-  <string name="field_name">שם השדה</string>
-  <string name="field_value">ערך השדה</string>
-  <string name="file_not_found">קובץ לא נמצא.</string>
-  <string name="file_browser">סייר קבצים</string>
-  <string name="generate_password">צור סיסמה</string>
-  <string name="group">קבוצה</string>
-  <string name="hint_comment">הערה</string>
-  <string name="hint_conf_pass">אשר סיסמה</string>
-  <string name="hint_generated_password">סיסמה שנוצרה</string>
-  <string name="hint_group_name">שם קבוצה</string>
-  <string name="hint_keyfile">קובץ המפתח</string>
-  <string name="hint_length">אורך</string>
-  <string name="hint_pass">סיסמה</string>
-  <string name="password">סיסמה</string>
-  <string name="hint_title">שם</string>
-  <string name="hint_username">שם משתמש</string>
-  <string name="install_from_play_store">התקן מחנות Play</string>
-  <string name="install_from_f_droid">התקן מהאינטרנט</string>
-  <string name="InvalidPassword">סיסמה או קובץ מפתח לא מתאימים.</string>
-  <string name="invalid_algorithm">אלגוריתם לא חוקי.</string>
-  <string name="invalid_db_sig">תבנית מסד הנתונים אינה מזוהה.</string>
-  <string name="keyfile_does_not_exist">קובץ המפתח לא קיים.</string>
-  <string name="keyfile_is_empty">קובץ מפתח ריק.</string>
-  <string name="length">אורך</string>
-  <string name="list_size_title">גודל רשימה קבוצות</string>
-  <string name="list_size_summary">גודל הטקסט ברשימת הקבוצות</string>
-  <string name="loading_database">טוען מסד נתונים&#8230;</string>
-  <string name="lowercase">אות קטנה</string>
-  <string name="maskpass_title">מסיכת הסיסמה</string>
-  <string name="maskpass_summary">הסתר סיסמאות כברירת מחדל</string>
-  <string name="menu_about">אודות</string>
-  <string name="menu_change_key">שנה מפתח ראשי</string>
-  <string name="menu_create">צור</string>
-  <string name="settings">העדפות</string>
-  <string name="menu_db_settings">הגדרות מסד נתונים</string>
-  <string name="menu_delete">מחק</string>
-  <string name="menu_donate">תרום</string>
-  <string name="menu_edit">ערוך</string>
-  <string name="menu_hide_password">הסתר סיסמה</string>
-  <string name="menu_homepage">עבור לדף הבית</string>
-  <string name="menu_lock">נעל מסד נתונים</string>
-  <string name="menu_open">פתח</string>
-  <string name="menu_rename">שנה שם</string>
-  <string name="menu_search">חפש</string>
-  <string name="menu_showpass">הצג סיסמה</string>
-  <string name="menu_url">לך ל-URL</string>
-  <string name="minus">מינוס</string>
-  <string name="never">אף פעם</string>
-  <string name="no_keys">אין ערכים במסד נתונים או בקבוצה.</string>
-  <string name="no_results">אין תוצאות חיפוש</string>
-  <string name="no_url_handler">אין מטפל לכתובת url זו.</string>
-  <string name="open_recent">פתח מסד נתונים אחרון :</string>
-  <string name="omitbackup_title">אל תחפש ערכי גיבוי</string>
-  <string name="omitbackup_summary">הורד את קבוצת \"גיבוי\" מתוצאות חיפוש (תואם רק לקבצי kdb)</string>
-  <string name="pass_filename">שם קובץ למסד נתוני KeePass:</string>
-  <string name="password_title">הזן סיסמת מסד נתונים</string>
-  <string name="progress_create">צור מסד נתונים חדש&#8230;</string>
-  <string name="progress_title">עובד&#8230;</string>
-  <string name="protection">הגנה</string>
-  <string name="read_only_warning">ל-KeePass DX אין הרשאות כתיבה למסד הנתונים הזה, ולכן הוא יפתח לקריאה בלבד.</string>
-  <string name="read_only_kitkat_warning">החל מאנרואיד 4.4, מספר מכשירים לא מרשים ליישומים לכתובת לכרטיס ה-SD.</string>
-  <string name="recentfile_title">היסטוריית קובץ אחרונה</string>
-  <string name="recentfile_summary">שמור קבצים שהיו בשימוש לאחרונה</string>
-  <string name="remember_keyfile_summary">זכור מיקום קבצי מפתח</string>
-  <string name="remember_keyfile_title">שמור קובץ מפתח</string>
-  <string name="remove_from_filelist">הסר</string>
-  <string name="rounds">סיבובי הצפנה</string>
-  <string name="rounds_explaination">מספר סיבובי הצפנה גבוה יותר מספר הגה טובה יותר נגד התקפות, אבל יכול להעלות בהרבה את זמן הטעינה והשמירה.</string>
-  <string name="rounds_hint">סיבובים</string>
-  <string name="saving_database">שומר מסד נתונים&#8230;</string>
-  <string name="space">גודל</string>
-  <string name="search_label">חיפוש</string>
-  <string name="show_password">הצג סיסמה</string>
-  <string name="sort_name">מיין לפי שם</string>
-  <string name="sort_db">סדר מיון מסד נתונים</string>
-  <string name="special">מיוחד</string>
-  <string name="search">כותרת/תיאור ערך</string>
-  <string name="search_results">תוצאות חיפוש</string>
-  <string name="underline">קו תחתון</string>
-  <string name="unsupported_db_version">גרסת מסד נתונים לא נתמכת.</string>
-  <string name="uppercase">רישית</string>
-  <string name="warning_read_only">כרטיס ה-SD שלך במצב לקריאה בלבד. אתה לא תוכל לשמור את השינויים למסד הנתונים.</string>
-  <string name="warning_unmounted">כרטיס ה-SD במצב לקריאה בלבד. אתה לא תוכל לשמור או ליצור במסד הנתונים.</string>
-  <string name="version_label">גרסה:</string>
-  <string-array name="clipboard_timeout_options">
-    <item>5 שניות</item>
-    <item>10 שניות</item>
-    <item>20 שניות</item>
-    <item>30 שניות</item>
-    <item>דקה אחת</item>
-    <item>5 דקות</item>
-    <item>15 דקות</item>
-    <item>30 דקות</item>
-    <item>אף פעם</item>
-  </string-array>
-  <string-array name="list_size_options">
-    <item>קטן</item>
-    <item>בינוני</item>
-    <item>גדול</item>
-  </string-array>
-=======
     <string name="about_feedback">משוב:</string>
     <string name="about_homepage">דף הבית:</string>
     <string name="AboutText">KeePass DX היא תוכנה המממשת את מנהל הסיסמאות KeePass לאנרואיד.</string>
@@ -340,5 +167,4 @@
         <item>בינוני</item>
         <item>גדול</item>
     </string-array>
->>>>>>> 30f805f5
 </resources>