--- conflicted
+++ resolved
@@ -1,25 +1,25 @@
 <?xml version="1.0" encoding="utf-8"?>
 <!--
- Copyright 2019 Jeremy Jamet / Kunzisoft.
-     
- This file is part of KeePass DX.
+    Copyright 2019 Jeremy Jamet / Kunzisoft.
 
-  KeePass DX is free software: you can redistribute it and/or modify
-  it under the terms of the GNU General Public License as published by
-  the Free Software Foundation, either version 3 of the License, or
-  (at your option) any later version.
+    This file is part of KeePass DX.
 
-  KeePass DX is distributed in the hope that it will be useful,
-  but WITHOUT ANY WARRANTY; without even the implied warranty of
-  MERCHANTABILITY or FITNESS FOR A PARTICULAR PURPOSE.  See the
-  GNU General Public License for more details.
+    KeePass DX is free software: you can redistribute it and/or modify
+    it under the terms of the GNU General Public License as published by
+    the Free Software Foundation, either version 3 of the License, or
+    (at your option) any later version.
 
-  You should have received a copy of the GNU General Public License
-  along with KeePass DX.  If not, see <http://www.gnu.org/licenses/>.
+    KeePass DX is distributed in the hope that it will be useful,
+    but WITHOUT ANY WARRANTY; without even the implied warranty of
+    MERCHANTABILITY or FITNESS FOR A PARTICULAR PURPOSE.  See the
+    GNU General Public License for more details.
 
-  Czech translation by Jan Vaněk
+    You should have received a copy of the GNU General Public License
+    along with KeePass DX.  If not, see <http://www.gnu.org/licenses/>.
 
---><resources>
+    Czech translation by Jan Vaněk
+-->
+<resources>
     <string name="about_feedback">Nahlášení problému</string>
     <string name="about_homepage">Domovská stránka</string>
     <string name="about_description">Androidová verze správce hesel KeePass</string>
@@ -191,13 +191,8 @@
     <string name="menu_move">Přesunout</string>
     <string name="menu_paste">Vložit</string>
     <string name="menu_cancel">Storno</string>
-<<<<<<< HEAD
-    <string name="menu_biometric_remove_key">Odebrat otisk prstu</string>
-    <string name="menu_file_selection_read_only">Pouze pro čtení</string>
-=======
-    <string name="menu_fingerprint_remove_key">Smaž uložený otisk prstu</string>
+    <string name="menu_biometric_remove_key">Smaž uložený otisk prstu</string>
     <string name="menu_file_selection_read_only">Chráněno před zápisem</string>
->>>>>>> 7c2ff506
     <string name="menu_open_file_read_and_write">Čtení a zápis</string>
     <string name="read_only">Chráněno před zápisem</string>
     <string name="encryption_explanation">Algoritmus šifrování databáze užitý pro všechna data.</string>
@@ -222,19 +217,11 @@
     <string name="configure_biometric">Otisk prstu je zařízením podporován, ale není nastavený.</string>
     <string name="open_biometric_prompt_unlock_database">Snímání otisku prstu</string>
     <string name="encrypted_value_stored">Šifrované heslo uloženo</string>
-<<<<<<< HEAD
     <string name="biometric_invalid_key">Problém s neplatným otiskem prstu. Obnovte své heslo.</string>
-    <string name="fingerprint_not_recognized">Otisk prstu není rozpoznán</string>
+    <string name="biometric_not_recognized">Otisk prstu nerozpoznán</string>
     <string name="biometric_scanning_error">Problém s otiskem prstu: %1$s</string>
     <string name="open_biometric_prompt_store_credential">Použít pro uložení tohoto hesla otisk prstu</string>
     <string name="no_credentials_stored">Tato databáze zatím není chráněna heslem.</string>
-=======
-    <string name="fingerprint_invalid_key">Problém s neplatným otiskem prstu. Obnovte své heslo.</string>
-    <string name="fingerprint_not_recognized">Otisk prstu nerozpoznán</string>
-    <string name="fingerprint_error">Problém s otiskem prstu: %1$s</string>
-    <string name="store_with_fingerprint">Použít pro uložení tohoto hesla otisk prstu</string>
-    <string name="no_password_stored">Tato databáze zatím není chráněna heslem.</string>
->>>>>>> 7c2ff506
     <string name="history">Historie</string>
     <string name="menu_appearance_settings">Vzhled</string>
     <string name="general">Obecné</string>
@@ -261,25 +248,14 @@
     <string name="fingerprint_scan_to_store">Přiložte prst na snímač otisku prstu a zabezpečte tak heslo k databázi otiskem.</string>
     <string name="fingerprint_scan_to_open">Pro otevření databáze s vypnutým heslem přiložte prst na snímač otisku prstu.</string>
     <string name="usage">Použítí</string>
-<<<<<<< HEAD
     <string name="advanced_unlock">Otisk</string>
     <string name="biometric_unlock_enable_title">Snímání otisku prstu</string>
-    <string name="biometric_unlock_enable_summary">Otevírat databázi otiskem prstu</string>
+    <string name="biometric_unlock_enable_summary">Nechá otevřít databázi snímáním otisku prstu</string>
     <string name="biometric_delete_all_key_title">Smazat šifrovací klíče</string>
     <string name="biometric_delete_all_key_summary">Smazat všechny šifrovací klíče související s rozpoznáváním otisku prstu</string>
     <string name="biometric_delete_all_key_warning">Opravdu chcete smazat všechny klíče přiřazené k otiskům prstů\?</string>
-    <string name="unavailable_feature_text">Toto funkci se nedaří spustit.</string>
-    <string name="unavailable_feature_version">Verze %1$s vámi používaného systému Android je starší, než minimální požadovaná %2$s.</string>
-=======
-    <string name="fingerprint">Otisk prstu</string>
-    <string name="fingerprint_enable_title">Snímání otisku prstu</string>
-    <string name="fingerprint_enable_summary">Nechá otevřít databázi snímáním otisku prstu</string>
-    <string name="fingerprint_delete_all_title">Smazat šifrovací klíče</string>
-    <string name="fingerprint_delete_all_summary">Smazat všechny šifrovací klíče související s rozpoznáváním otisku prstu</string>
-    <string name="fingerprint_delete_all_warning">Opravdu chcete smazat všechny klíče přiřazené k otiskům prstů\?</string>
     <string name="unavailable_feature_text">Tuto funkci se nedaří spustit.</string>
     <string name="unavailable_feature_version">Verze %1$s vámi používaného systému Android nevyhovuje minimální verzi %2$s.</string>
->>>>>>> 7c2ff506
     <string name="unavailable_feature_hardware">Hardware nebyl rozpoznán.</string>
     <string name="file_name">Název souboru</string>
     <string name="path">Cesta</string>
@@ -289,15 +265,7 @@
     <string name="full_file_path_enable_title">Cesta k souboru</string>
     <string name="full_file_path_enable_summary">Zobrazit úplnou cestu k souboru</string>
     <string name="recycle_bin_title">Použít koš</string>
-<<<<<<< HEAD
-    <string name="recycle_bin_summary">Přesunout skupiny či položky do „Koše“ místo smazání</string>
-=======
     <string name="recycle_bin_summary">Přesune skupiny a položky do „Koše“ před smazáním</string>
-    <string name="permission_external_storage_rationale_write_database">KeePass DX potřebuje oprávnění k externímu úložišti, aby mohl zapsat do databáze.</string>
-    <string name="permission_external_storage_rationale_read_database">KeePass DX potřebuje oprávnění k externímu úložišti, aby mohl načítat URI adresy, které nepocházejí od poskytovatele obsahu.</string>
-    <string name="permission_external_storage_denied">Oprávnění k externímu úložišti odepřeno.</string>
-    <string name="permission_external_storage_never_ask">Akci nelze provést bez oprávnění k externímu úložišti.</string>
->>>>>>> 7c2ff506
     <string name="monospace_font_fields_enable_title">Písmo položek</string>
     <string name="monospace_font_fields_enable_summary">Čitelnost znaků v položkách můžete přizpůsobit změnou písma</string>
     <string name="auto_open_file_uri_title">Otevírat soubory vybráním</string>
