--- conflicted
+++ resolved
@@ -1,5 +1,4 @@
-<<<<<<< HEAD
-<?xml version="1.0" encoding="utf-8"?>
+<?xml version='1.0' encoding='UTF-8'?>
 <!--
 Copyright 2017 Brian Pellin, Jeremy Jamet / Kunzisoft.
 This file is part of KeePass DX.
@@ -21,174 +20,9 @@
 
 -->
 <resources>
-    <string name="about_feedback">Realimentación:</string>
+    <string name="about_feedback">Retroalimentación:</string>
     <string name="about_homepage">Inicio:</string>
     <string name="about_description">KeePass DX es una implementación para Android del gestor de contraseñas KeePass.</string>
-    <string name="accept">Aceptar</string>
-    <string name="add_entry">Añadir entrada</string>
-    <string name="add_group">Añadir grupo</string>
-    <string name="encryption_algorithm">Algoritmo</string>
-    <string name="app_timeout">Tiempo de espera de aplicación</string>
-    <string name="app_timeout_summary">Tiempo hasta bloquear la base de datos cuando la aplicación está inacttiva.</string>
-    <string name="application">Aplicación</string>
-    <string name="menu_app_settings">Configuración de la aplicación</string>
-    <string name="brackets">Paréntesis</string>
-    <string name="browser_intall_text">La exploración de archivos necesita Open Intents File Manager, haz clic a continuación para instalarlo. Debido a algunas peculiaridades en el gestor de archivos, puede que la exploración no funcione correctamente la primera vez que la realices.</string>
-    <string name="cancel">Cancelar</string>
-    <string name="clipboard_cleared">Portapapeles vaciado.</string>
-    <string name="clipboard_timeout">Portapapeles caducado</string>
-    <string name="clipboard_timeout_summary">Tiempo hasta que el portapapeles se vacía después de copiar el usuario o la contraseña</string>
-    <string name="select_to_copy">Seleccionar para copiar %1$s al portapapeles</string>
-    <string name="creating_db_key">Creando clave de la base de datos&#8230;</string>
-    <string name="database">Base de datos</string>
-    <string name="decrypting_db">Descifrando el contenido de la base de datos&#8230;</string>
-    <string name="default_checkbox">Utilice esto como base de datos por defecto</string>
-    <string name="digits">Dígitos</string>
-    <string name="disclaimer_formal">KeePass DX \u00A9 %1$d Kunzisoft NO TIENE TOTAL GARANTÍA; Este es software libre, y puedes redristribuirlo bajo las condiciones de la licencia GPL version 3 o posterior.</string>
-    <string name="select_database_file">Introduzca el nombre del archivo de base de datos</string>
-    <string name="entry_accessed">Acceso</string>
-    <string name="entry_cancel">Cancelar</string>
-    <string name="entry_comment">Comentario</string>
-    <string name="entry_confpassword">Confirmar contraseña</string>
-    <string name="entry_created">Creación</string>
-    <string name="entry_expires">Caducidad</string>
-    <string name="entry_keyfile">Archivo de clave</string>
-    <string name="entry_modified">Modificación</string>
-    <string name="entry_password">Contraseña</string>
-    <string name="entry_save">Guardar</string>
-    <string name="entry_title">Nombre</string>
-    <string name="entry_url">URL</string>
-    <string name="entry_user_name">Nombre de usuario</string>
-    <string name="error_arc4">Secuencia de cifrado ArcFour no soportada.</string>
-    <string name="error_can_not_handle_uri">KeePass DX no puede manejar este uri.</string>
-    <string name="error_could_not_create_parent">No pudo crearse el directorio padre.</string>
-    <string name="error_database_exists">Este archivo ya existe.</string>
-    <string name="error_failed_to_launch_link">Fallo al abrir el enlace.</string>
-    <string name="error_filename_required">Se necesita un nombre de archivo.</string>
-    <string name="error_file_not_create">No se pudo crear el archivo:</string>
-    <string name="error_invalid_db">Base de datos no válida.</string>
-    <string name="error_invalid_path">Ruta no válida.</string>
-    <string name="error_no_name">Se necesita un nombre.</string>
-    <string name="error_nokeyfile">Se necesita una contraseña o un archivo de clave.</string>
-    <string name="error_out_of_memory">El dispositivo se quedó sin memory mientras analizada la base de datos. Puede ser demasiado grande para este dispositivo.</string>
-    <string name="error_pass_gen_type">Debe seleccionar al menos un tipo de generación de contraseñas</string>
-    <string name="error_pass_match">Las contraseñas no coinciden.</string>
-    <string name="error_rounds_not_number">Las pasadas deben ser un número.</string>
-    <string name="error_rounds_too_large">Pasadas demasiado grande. Establecido a 2147483648.</string>
-    <string name="error_title_required">Se necesita un título.</string>
-    <string name="error_wrong_length">Introduzca un entero positivo en el campo longitud</string>
-    <string name="file_not_found">Archivo no encontrado.</string>
-    <string name="file_browser">Explorador de Archivos</string>
-    <string name="generate_password">Generar Contraseña</string>
-    <string name="hint_conf_pass">confirmar contraseña</string>
-    <string name="hint_generated_password">contraseña generada</string>
-    <string name="hint_group_name">Nombre de grupo</string>
-    <string name="hint_keyfile">archivo clave</string>
-    <string name="hint_length">longitud</string>
-    <string name="password">Contraseña</string>
-    <string name="hint_pass">contraseña</string>
-    <string name="install_from_play_store">Instalar desde Play Store</string>
-    <string name="install_from_f_droid">Instalar desde F-Droid</string>
-    <string name="InvalidPassword">Contraseña o archivo de clave no válido.</string>
-    <string name="invalid_db_sig">Formato de base de datos no reconocido.</string>
-    <string name="length">Longitud</string>
-    <string name="list_size_title">Tamaño de la lista de Grupo</string>
-    <string name="list_size_summary">Tamaño del texto de la lista de grupo</string>
-    <string name="loading_database">Cargando base de datos&#8230;</string>
-    <string name="lowercase">Minúsculas</string>
-    <string name="maskpass_title">Ocultar contraseña</string>
-    <string name="maskpass_summary">Ocultar contraseñas por defecto</string>
-    <string name="menu_about">Acerca de</string>
-    <string name="menu_change_key">Cambiar Contraseña Maestra</string>
-    <string name="settings">Configuración</string>
-    <string name="menu_db_settings">Configuración de Base de datos</string>
-    <string name="menu_delete">Eliminar</string>
-    <string name="menu_donate">Donar</string>
-    <string name="menu_edit">Editar</string>
-    <string name="menu_hide_password">Ocultar Contraseña</string>
-    <string name="menu_lock">Bloquear Base de datos</string>
-    <string name="menu_open">Abrir</string>
-    <string name="menu_search">Buscar</string>
-    <string name="menu_showpass">Mostrar contraseña</string>
-    <string name="menu_url">Ir a URL</string>
-    <string name="minus">Menos</string>
-    <string name="never">Nunca</string>
-    <string name="no_results">Sin resultado de búsqueda</string>
-    <string name="no_url_handler">Sin manejador para esta url.</string>
-    <string name="recentfile_title">Historial de archivos recientes</string>
-	<string name="recentfile_summary">Recordar nombres de archivos usados recientemente</string>
-    <string name="open_recent">Abrir base de datos reciente :</string>
-    <string name="omitbackup_title">No buscar en las entradas de copia de seguridad o papelera de reciclaje</string>
-    <string name="omitbackup_summary">Omitir \'Backup\' y grupo de Papelera de Reciclaje en los resultados de búsqueda</string>
-    <string name="progress_create">Creando nueva base de datos&#8230;</string>
-    <string name="progress_title">Trabajando&#8230;</string>
-    <string name="remember_keyfile_summary">Recordar la ubicación de archivos de clave</string>
-    <string name="remember_keyfile_title">Guardando archivo de clave</string>
-    <string name="remove_from_filelist">Borrar</string>
-    <string name="encryption_rijndael">Rijndael (AES)</string>
-    <string name="root">Raíz</string>
-    <string name="rounds">Pasadas de Cifrado</string>
-    <string name="rounds_explanation">Un alto número de pasadas de cifrado proporciona protección adicional contra ataques de fuerza bruta, pero puede ralentizar mucho el cargado y el guardado.</string>
-    <string name="rounds_hint">pasadas</string>
-    <string name="saving_database">Guardando base de datos&#8230;</string>
-    <string name="space">Espacio</string>
-    <string name="search_label">Buscar</string>
-    <string name="sort_db">Orden de BD</string>
-    <string name="special">Especial</string>
-    <string name="search">Título/descripción de entrada</string>
-    <string name="encryption_twofish">Twofish</string>
-    <string name="underline">Subrayado</string>
-    <string name="unsupported_db_version">Versión de base de datos no soportada.</string>
-    <string name="uppercase">Mayúsculas</string>
-    <string name="warning_read_only">Actualmente su tarjeta SD es de sólo lectura. No podrá guardar los cambios de su base de datos.</string>
-    <string name="warning_unmounted">Actualmente su tarjeta SD no está montada en el dispositivo. No podrá cargar o crear su base de datos.</string>
-    <string name="version_label">Versión:</string>
-
-    <string name="education_unlock_summary">Introduzca una contraseña y/o un archivo de clave para desbloquear su base de datos.</string>
-
-    <string-array name="timeout_options">
-     <item>5 segundos</item>
-     <item>10 segundos</item>
-     <item>20 segundos</item>
-     <item>30 segundos</item>
-     <item>1 minuto</item>
-     <item>5 minutos</item>
-     <item>15 minutos</item>
-     <item>30 minutos</item>
-     <item>Nunca</item>
-    </string-array>
-    <string-array name="list_size_options">
-     <item>Pequeño</item>
-     <item>Mediano</item>
-     <item>Grande</item>
-    </string-array>
-</resources>
-=======
-<?xml version='1.0' encoding='UTF-8'?>
-<!--
-Copyright 2017 Brian Pellin, Jeremy Jamet / Kunzisoft.
-This file is part of KeePass DX.
-
-KeePass DX is free software: you can redistribute it and/or modify
-it under the terms of the GNU General Public License as published by
-the Free Software Foundation, either version 3 of the License, or
-(at your option) any later version.
-
-KeePass DX is distributed in the hope that it will be useful,
-but WITHOUT ANY WARRANTY; without even the implied warranty of
-MERCHANTABILITY or FITNESS FOR A PARTICULAR PURPOSE. See the
-GNU General Public License for more details.
-
-You should have received a copy of the GNU General Public License
-along with KeePass DX. If not, see <http://www.gnu.org/licenses/>.
-
-Spanish translation by José I. Paños. Updated by David García-Abad (23-09-2013)
-
--->
-<resources>
-    <string name="about_feedback">Retroalimentación:</string>
-    <string name="about_homepage">Inicio:</string>
-    <string name="AboutText">KeePass DX es una implementación para Android del gestor de contraseñas KeePass.</string>
     <string name="accept">Aceptar</string>
     <string name="add_entry">Añadir entrada</string>
     <string name="add_group">Añadir grupo</string>
@@ -200,7 +34,7 @@
     <string name="brackets">Paréntesis</string>
     <string name="browser_intall_text">La exploración de archivos necesita Open Intents File Manager, haz clic a continuación para instalarlo. Debido a algunas peculiaridades en el gestor de archivos, puede que la exploración no funcione correctamente la primera vez que la realices.</string>
     <string name="cancel">Cancelar</string>
-    <string name="ClearClipboard">Portapapeles limpiado</string>
+    <string name="clipboard_cleared">Portapapeles limpiado</string>
     <string name="clipboard_timeout">Portapapeles caducado</string>
     <string name="clipboard_timeout_summary">Tiempo hasta que el portapapeles se vacía después de copiar el usuario o la contraseña</string>
     <string name="select_to_copy">Seleccionar para copiar %1$s al portapapeles</string>
@@ -354,9 +188,6 @@
     <string name="read_only_kitkat_warning">Comenzando con Android KitKat, algunos dispositivos ya no permiten a las aplicaciones escribir en la tarjeta SD.</string>
     <string name="encryption_explanation">Algoritmo para cifrar la base de datos. (Las contraseñas, usuarios, notas y todos los datos en la base de datos son cifrados con el algoritmo seleccionado)</string>
     <string name="kdf_explanation">Para generar la clave del algoritmo de cifrado, la clave maestra comprimida (SHA-256) se transforma usando una función de derivación de clave (con una sal aleatoria).</string>
-    <string name="rounds_fix_title">Corrección de la base de datos</string>
-    <string name="rounds_fix">Pasadas de cifrado de la clave antes de corromperse</string>
-    <string name="rounds_fix_explanation">Si su base de datos se corrompió, introduzca el número de pases usados previamente para tratar de abrir su base de datos.</string>
     <string name="memory_usage">Uso de memoria</string>
     <string name="memory_usage_explanation">Cantidad de memoria (en bytes binarios) a usar por la función de derivación de clave.</string>
     <string name="parallelism">Paralelismo</string>
@@ -512,5 +343,4 @@
     <string name="icon_pack_choose_title">Seleccione un paquete de iconos</string>
     <string name="icon_pack_choose_summary">Cambiar el paquete de íconos de la aplicación</string>
 
-</resources>
->>>>>>> 6cc4eeaa
+</resources>