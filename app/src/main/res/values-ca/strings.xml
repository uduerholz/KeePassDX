--- conflicted
+++ resolved
@@ -9,7 +9,6 @@
     the Free Software Foundation, either version 3 of the License, or
     (at your option) any later version.
 
-<<<<<<< HEAD
     KeePassDX is distributed in the hope that it will be useful,
     but WITHOUT ANY WARRANTY; without even the implied warranty of
     MERCHANTABILITY or FITNESS FOR A PARTICULAR PURPOSE.  See the
@@ -20,14 +19,6 @@
     Catalan translation by Oriol Garrote
 -->
 <resources>
-=======
-  You should have received a copy of the GNU General Public License
-  along with KeePassDX.  If not, see <http://www.gnu.org/licenses/>.
-  
-  Catalan translation by Oriol Garrote
-  
---><resources>
->>>>>>> 7a69b63b
     <string name="feedback">Comentaris:</string>
     <string name="homepage">Pàgina inici:</string>
     <string name="about_description">KeePassDX és una implementació per a Android de KeePass password manager</string>
@@ -86,15 +77,8 @@
     <string name="hint_length">Longitud</string>
     <string name="hint_pass">Contrasenya</string>
     <string name="password">Contrasenya</string>
-<<<<<<< HEAD
-    <string name="invalid_credentials">Contrasenya o arxiu clau invàlids.</string>
-    <string name="invalid_db_sig">Format de base de dades desconegut.</string>
-=======
-    <string name="install_from_play_store">Instal·la de la Play Store</string>
-    <string name="install_from_f_droid">Instal·la de la F-Droid</string>
     <string name="invalid_credentials">No s\'han pogut llegir les credencials. Si torna a passar, el fitxer de la vostra base de dades podria estar malmès.</string>
     <string name="invalid_db_sig">No s\'ha pogut reconèixer el format de la base de dades.</string>
->>>>>>> 7a69b63b
     <string name="length">Longitud</string>
     <string name="list_size_title">Mida de la llista de grups</string>
     <string name="list_size_summary">Mida del text a la llista de grups</string>
