--- conflicted
+++ resolved
@@ -1,28 +1,16 @@
 apply plugin: 'com.android.application'
 
 android {
-<<<<<<< HEAD
-    compileSdkVersion = 22
+    compileSdkVersion = 23
     buildToolsVersion = '26.0.2'
 
     defaultConfig {
         applicationId = "com.android.keepass"
-        minSdkVersion 3
+        minSdkVersion 4
         targetSdkVersion 12
 
         versionCode = 155
         versionName = "2.1.0.0"
-=======
-    compileSdkVersion = 23
-    buildToolsVersion = "25.0.0"
-
-    defaultConfig {
-        applicationId = "com.android.keepass"
-        minSdkVersion 4
-        targetSdkVersion 23
-        versionCode = 154
-        versionName = "2.0.6.4"
->>>>>>> ff711182
 
         testApplicationId = "com.keepassdroid.tests"
         testInstrumentationRunner = "android.test.InstrumentationTestRunner"
