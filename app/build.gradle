--- conflicted
+++ resolved
@@ -1,26 +1,15 @@
 apply plugin: 'com.android.application'
 
 android {
-<<<<<<< HEAD
     compileSdkVersion = 26
-    buildToolsVersion = "26.0.2"
-=======
-    compileSdkVersion = 25
     buildToolsVersion = "27.0.1"
->>>>>>> 1218d891
 
     defaultConfig {
         applicationId "com.kunzisoft.keepass"
         minSdkVersion 14
-<<<<<<< HEAD
         targetSdkVersion 26
-        versionCode = 1
-        versionName = "2.5.0.0beta1"
-=======
-        targetSdkVersion 25
         versionCode = 3
         versionName = "2.5.0.0beta3"
->>>>>>> 1218d891
 
         testApplicationId = "com.keepassdroid.tests"
         testInstrumentationRunner = "android.test.InstrumentationTestRunner"
@@ -79,28 +68,17 @@
 def spongycastleVersion = "1.58.0.0"
 
 dependencies {
-<<<<<<< HEAD
     androidTestImplementation files('libs/junit4.jar')
     implementation "com.android.support:appcompat-v7:$supportVersion"
     implementation "com.android.support:design:$supportVersion"
     implementation "com.android.support:preference-v7:$supportVersion"
     implementation "com.android.support:preference-v14:$supportVersion"
+    implementation "com.android.support:cardview-v7:$supportVersion"
     implementation "com.madgag.spongycastle:core:$spongycastleVersion"
     implementation "com.madgag.spongycastle:prov:$spongycastleVersion"
     implementation "joda-time:joda-time:2.9.9"
     implementation group: 'com.google.code.gson', name: 'gson', version: '2.8.1'
     implementation group: 'com.google.guava', name: 'guava', version: '22.0-android'
-=======
-    androidTestCompile "junit:junit:4.12"
-    compile "com.android.support:appcompat-v7:$supportVersion"
-    compile "com.android.support:design:$supportVersion"
-    compile "com.android.support:preference-v7:$supportVersion"
-    compile "com.android.support:preference-v14:$supportVersion"
-    compile "com.android.support:cardview-v7:$supportVersion"
-    compile "com.madgag.spongycastle:core:$spongycastleVersion"
-    compile "com.madgag.spongycastle:prov:$spongycastleVersion"
-    compile "joda-time:joda-time:2.9.9"
-    compile "org.sufficientlysecure:html-textview:3.5"
-    compile "com.nononsenseapps:filepicker:4.1.0"
->>>>>>> 1218d891
+    implementation "org.sufficientlysecure:html-textview:3.5"
+    implementation "com.nononsenseapps:filepicker:4.1.0"
 }