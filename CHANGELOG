KeepassDX (2.5.0.0beta4)
<<<<<<< HEAD
 * Show only file name
 * Setting for full path
 * Add information for each database file
 * Setting to delete fingerprints
 * Solve bugs when change fingerprint
 * Delete view assignment for fingerprint opening
=======
 * Merge KeePassDroid 2.2.1
>>>>>>> 4bb869e2

KeepassDX (2.5.0.0beta3)
 * New database workflow with new screens and folder selection
 * Settings for default password generation
 * Fingerprint dialog for explanations
 * Setting to disable fingerprint
 * Directly opening kdbx file
 * Setting to disable notifications
 * Setting to lock database when screen is shut off
 * Merge KeePassDroid 2.2.0.9
 * Add corruption fix mode

KeepassDX (2.5.0.0beta2)
 * Remove libs for F-Droid

KeepassDX (2.5.0.0beta1)
 * Fork KeepassDroid
 * Add Material Design
 * Add Light and Night theme
 * Min API is 14
 * Solve bug for fingerprint
 * Update French translation
 * Change donation (see KeepassDroid to contribute on both projects)

KeePassDroid (2.2.1)
 * Fix kdbx4 date corruption
 * Updated German translations

KeePassDroid (2.2.0.9)
 * Update build tools version to workaround CM/Lineage bug (closes: #249)
 * Update Russian translations
 * Update Polish translations

KeePassDroid (2.2.0.8)
 * Add corruption fix mode
 * Update Hungarian translations

KeePassDroid (2.2.0.7)
 * Fix KDBX3 encryption rounds corruption
 * Fix KDBX4 attachement crashes

KeePassDroid (2.2.0.6)
 * Add additional ndk ABIs

KeePassDroid (2.2.0.5)
 * Don't show fingerprint prompt on devices without fingerprint hardware
 * Fix dateformat crashes

KeePassDroid (2.2.0.4)
 * Fingerprint fixes

KeePassDroid (2.2.0.3)
 * Search crash fix
 * Improve fingerprint handling

KeePassDroid (2.2.0.2)
 * Fix non fingerprint password layout

KeePassDroid (2.2.0.1)
 * Small fingerprint fixes

KeePassDroid (2.2.0.0)
 * Add Fingerprint integration

KeePassDroid (2.1.0.0)
 * Add support for KDBXv4 (used in mainline KeePass >= 2.35)
 * Updated Lithuanian translations
 * Updated Russian translations
 * Updated French translations
 * Add Samsung multi-window support

KeePassDroid (2.0.6.4)
 * Expose Storage Access Framework option

KeePassDroid (2.0.6.3)
 * Fix various crashes

KeePassDroid (2.0.6.2)
 * Fix launch immediately from nfd
 * Updated German translations from MaDill
 * Add Portugese (Portugal) translations from YSmhXQDd6Z
 * Add Lithuanian translations from zygimantus

KeePassDroid (2.0.6.1)
 * Fix crash in URI to file mapping

KeePassDroid (2.0.6)
 * Improve file URI handling
 * Improve Android N compatibility

KeePassDroid (2.0.5)
 * Add .kdbx Twofish support from drizzt
 * Improve password generator randomness
 * Handle new Google Drive style links (closes: #74)
 * Fix crash on initial .kdbx entry.
 * Don't return to file list after creating databases.

KeePassDroid (2.0.4)
 * Fix notification icons (closes: #60)
 * Add warning about non-Latin1 characters (closes: #64)
 * Add support for creating .kdbx databases, make this the default

KeePassDroid (2.0.3)
 * Improve password font handling. Handle failure to load font gracefully
 * Work around device bugs with FLAG_SECURE
 * Shorter English text for Show/hide password, so it fits on the action bar 
     on more phones.

KeePassDroid (2.0.2)
 * Fix crash on incorrect password (closes: #776)

KeePassDroid (2.0.1)
 * Fix Greek translations
 * Updated Russian translations from filimonic
 * Update Spanish translations (closes: #766)
 * Update Czech translations (closes: #743)
 * New password font (closes: #451)
 * Initial material design updates
 * Prevent screenshots/recent apps preview of password screens
     (closes: 680, 756)
 * Fix native encryption libraries on 64-bit devices

KeePassDroid (2.0)
 * Remove beta warning
 * Fix download URLs
 * Add Hebrew translations from Arthur Zamarin
 * Updated German translations from MaDill
 * Updated French translations from Bruno Parmentier
 * Updated Danish translations from Frederik Svarre
 * Add Greek translations from RaptorTFX

KeePassDroid (1.99.11)
 * Add support for decoding field references (closes: #247)
 * Remove bad asserts (closes: #606)
 * Add Latvian translations from Raimonds
 * Add Basque translations from dgarciabad
 * Polish transalation fix
 * Responsiveness improvements
 * Better support for read-only database files
 * Output header hash for .kdb files

KeePassDroid (1.99.10)
 * Fix crashes on SELinux enabled devices

KeePassDroid (1.99.9)
 * Fix crashes on some Android 4.3 and x86 devices

KeePassDroid (1.99.8)
 * Fix crash in filename lookup
 * Implement SecureRandom workaround

KeePassDroid (1.99.7.2)
 * Even better fix for recent file history
 
KeePassDroid (1.99.7.1)
 * Fix Force Close when recent file history is disabled (closes: #539)

KeePassDroid (1.99.7)
 * Don't require OI Filemanager before checking for another file manager
 * Fix issues with file history (closes: #526)
 * Updated Russian translations from I Nedoboy (closes: #524)
 * Updated Finnish translations Mika Takala

KeePassDroid (1.99.6)
 * Fix off by one error on .kdb dates (closes: #518)
 * Updated Russian translations from I Nedoboy (closes: #517)
 * Use Sharedpreference to store recent files instead of sqlite dbs.
   I see too many hard to explain crashes coming from the recent file
   history dbs.
 * Add setting to control remembering recent files list (closes: #444)
 * Add new intents to auto-launch database with password
 * Enable password changes on .kdbx

KeePassdDroid (1.99.5)
 * Support more generic file picker intents
 * Better search implementation (respects .kdbx group search setting)
 * Allow deleting .kdbx entries
 * Fix some crashes
 * Update Finnish translations.
 * Update Hungarian translations

KeePassDroid (1.99.4)
 * New Swedish translation from Niclas Burgren
 * Allow adding entries to .kdbx root group (closes: #490)
 * Fix .kdb icon corruption bug (leads to KeePassX segfault)
   (closes: #492)

KeePassDroid (1.99.3)
 * Updated German translations from Meviox
 * Add Finnish translations from Mika Takala
 * Add workaround for broken HTC Linkify
 * Fix .kdbx max items field
 * Fix compressed binary corruption (closes: #486)

KeePassDroid (1.99.2)
 * Fix crash on entries without icons set (closes: #484) 
 * Prevent crash and show warning for Samsung clipboard error
   (closes: #436)

KeePassDroid (1.99.1)
 * Add support for editing advanced strings in .kdbx files
 * Add ability to create new groups in .kdbx files
 * Password generator improvements from Dirk Bergstrom
 * Add support for adding new entries and editing entries in .kdbx files
   (closes: #144)
 * Update Catalan translations (closes: #445)
 * Trim whitespace from queries from josefwells (closes: #467)
 * Updated French transaltions from Nam

KeePassDroid (1.9.18.3)
 * Restore the timeout service, we need it to keep the app in memory long
   enough to clear the clipboard and to remove the notifications.
 * Autolink comment and advanced fields
 * i18n more database error strings
 * Updated Russian translations from I Nedoboy
 * New Catalan translations from Oriol Garrote
 * Remove eye icon on Android >3.0 devices
 * Fix logic for when to display the words Show Password vs. Hide Password

KeePassDroid (1.9.18.2)
 * Updated Dutch translations from Erik Jan Meijer
 * Updated Russian translations from I Nedoboy
 * Add Danish translations from Frederik Svarre

KeePassDroid (1.9.18.1)
 * Fix crash with blank icons

KeePassDroid (1.9.18)
 * Add input types to entry fields
 * Show username in the title list for TAN entries
 * Switch to monospace font for password fields
 * Implement action bar on entry edit activity
 * Updated Russian translations from I Nedoboy

KeePassDroid (1.9.17)
 * Updated Russian translations from I Nedoboy
 * New Spanish translations from jipanos
 * New Dutch translations Erik Fdevriendt
 * Fix header verification in .kdbx
 * Rework timeout implementation should fix some bugs with passwords persisting

KeePassDroid (1.9.16)
 * Updated Hungarian translations from intel
 * Updated German translations from rvs2008

KeePassDroid (1.9.15)
 * Fix compatibility with desktop KeePass 2.20
 * Verify header integrity of .kdbx databases

KeePassDroid (1.9.14)
 * Resolve crashes when switch back to the entry view
 * Start making use of action bar on devices with Android >= 3.0
 * Updated Russian translations from I Nedoboy
 * Fix Czech translations

KeePassDroid (1.9.13)
 * Allow keys with 0 encryption rounds
 * Czech translations from H Vanek
 * Updated Russian translations from I Nedoboy
 * Clarify text on notification pop-ups
 * Fix text selection in entries on devices with Android >= 3.0

KeePassDroid (1.9.12.1)
 * Add title bar on Honeycomb+ devices, so ... menu is always available

KeePassDroid (1.9.11)
 * Protect against crashes when clicking on the browse icon
 * Add Hungarian translations from intel

KeePassDroid (1.9.10)
 * Add support for the Holo theme on devices > 3.0 from Space Cowboy
 * Add Ukranian translations from andriykopanytsia
 * Add Portugese translations from Carlos Schlyter
 * Japanese translation corrections from Matsuu Takuto
 * Fix x86 key generation compatibility
 * Add 2 thread support to key generation for dual core devices from 
     Mike Mohr
 * Use memory more efficiently in main group view. Prevent out of memory
   crashes when scrolling.


KeePassDroid (1.9.9)
 * Go back to explicitly storing blank fields in the database
   (works around bug in keepassx)
 * Add support for native code on MIPS architectures
 * Adding Vibrate permission. On some devices notifications fail
   without the vibrate permission.

KeePassDroid (1.9.8)
 * Fix crashes related to saving missing entries
 * Fix issues with setting wrong expiry date

KeePassDroid (1.9.7)
  * Add Slovak translation from Typhoon
  * Italian translation updates.
  * iOS KeePass compatibility improvements:
	  * Handle blank dates gracefully
	  * Prevent crash on saving when data is missing.
	  * Don't crash when opening menu in the Entry activity if there is no URL
	  * Don't crash when building search index

KeePassDroid (1.9.6)
  * Fix file association errors for paths with '.'s. (Will now match paths
    with up to 10 dots)
  * Update Norwegian Nynorsk translations
  * Add new icons and market graphics (thanks to Hadley)

KeePassDroid (1.9.5)
  * Update Norwegian Nynorsk translations
  * Resize custom icons

KeePassDroid (1.9.4)
  * Add Japanese translations from Masahiro Inamura
  * Fix issue 183 and 199 from Riksa
  * Change search to work in memory

KeePassDroid (1.9.3.1)
  * Update Italian translations

KeePassDroid (1.9.3)
  * New setting to omit backup and recycle bin entries (based on contribution
    from ABGH)
  * Support databases from KeePass 1.20 (closes: #197)
  * Handle spaces correctly when browsing for keyfiles (closes: #163)
  * Don't clear password when browsing for a keyfile (closes: #166)
  * Fix problems with remembering the keyfile location (closes: #167)

KeePassDroid (1.9.2)
  * Fix date display in .kdbx entries
  * Support .kdbx format changes in KeePass 2.15
  * Move dates to the bottom of the entry view

KeePassDroid (1.9.1)
  * Don't default to missing files
  * Search the username field
  * Respect mask password setting in the edit entry activity
  * Pad entries in recent filename list

KeePassDroid (1.9)
  * New entry view design
  * Show custom strings in .kdbx databases
  * Fix expiry date in .kdbx databases

KeePassDroid (1.8.6.4)
  * Update Chinese translations
  
KeePassDroid (1.8.6.3)
  * Fix db saving issue
  
KeePassDroid (1.8.6.2)
  * Add Chinese translations
  
KeePassDroid (1.8.6)
  * New native crypto implementation
  
KeePassDroid (1.8.5.1)
  * Update Polish translation
  
KeePassDroid (1.8.5)
  * Add default database checkbox
  
KeePassDroid (1.8.4)
  * Fix crash on saving new entries
  
KeePassDroid (1.8.3)
  * Guard against crash when loading icons
  * Handle spaces correctly from file browser
  
KeePassDroid (1.8.2)
  * Support Android 2.2 backup manager
  * Add Polish translations
  * Only show notifications if username and password exist
  * Keep icons on entry update

KeePassDroid (1.8.1)
  * Android 1.5 compatibility fixes

KeePassDroid (1.8)
  * Layout updates
  * Custom icon support
  
KeePassDroid (1.7.2)
  * Password generator from Tolga Onbay
  
KeePassDroid (1.7.1)
  * Fix timeout locking
  
KeePassDroid (1.7)
  * Add icon support from Tobias Selig
  
KeePassDroid (1.6.3)
  * Search tweaks from Johan Berts
  
KeePassDroid (1.6.2)
  * Fix layout issues on Android 1.5
  
KeePassDroid (1.6.1)
  * Add file browser for keyfiles
  * Add missing sdcard warning
  * Fix binary 64-bit keyfiles

KeePassDroid (1.6)
  * Add setting to control timeout duration.
  * Add file browser

KeePassDroid (1.5.9)
  * Bump target sdk to 8
  * Allow install to sdcard

KeePassDroid (1.5.8)
  * Update Russian translations
  * Add Nynorsk translations
  * Fix no compression .kdbx files
  
KeePassDroid (1.5.7)
  * KeePass 2.11 compatibility fixes

KeePassDroid (1.5.6)
  * Keyfile Fix

KeePassDroid (1.5.5)
  * Twofish support for .kdb
  * Refresh fixes

KeePassDroid (1.5.4)
  * Key file fixes
  * Implement sorting

KeePassDroid (1.5.3)
  * Remove debug tracing

KeePassDroid (1.5.2)
  * Various crash fixes
  * Fix group and entry deletion

KeePassDroid (1.5.1)
  * Handle .kdbx file extension

KeePassDroid (1.5)
  * Add beta read-only .kdbx support.

KeePassDroid (1.0.6)
  * Update Italian translations
  * Font size setting
  * URL decoding fix
  * TAN handling

KeePassDroid (1.0.5.1)
  * Restore timeout to 5 minutes instead of 20 seconds

KeePassDroid (1.0.5)
  * Fix search after lock bug
  * Add option to disable password masking by default
  * Change service handling

KeePassDroid (1.0.4)
  * Fix CRLF string issues

KeePassDroid (1.0.3)
  * Update Italian translations
  * Fix crash on saving entries
  * Fix way empty strings were being saved (this made it look like there was
    attachment in the Windows KeePass client).

KeePassDroid (1.0.2)
  * Fix file associations

KeePassDroid (1.0.1)
  * Fix crash on resume
  * Fix memory leak in NativeAESCipherSpi
  * Search index performance

KeePassDroid (1.0)
  * Performance!

KeePassDroid (0.9.7)
  * Update French translations
  * Save and load performance improvement
  * Fix locking issues with preference screen

KeePassDroid (0.9.6)
  * Add Russian translations
  * Revamp settings
  * Fix comment field in entries
  * Fix loading after creating new dbs
  * Fix opening from file on initial run

KeePassDroid (0.9.5)
  * Add notification based username and password copy
  * Add German translations
  * Try to create parent directory when creating database

KeePassDroid (0.9.4)
  * Add French translation 
  * Fix crash on timeout.
  
KeePassDroid (0.9.3)
  * Fix up translations
  * Fix up timeouts.
  * Display expiration time.

KeePassDroid (0.9.2)
  * Add Italian translations
  * Multiple screen sizes
  
KeePassDroid (0.9.1)
  * Add donate link
  * Sort case insensitive
  * Add show password checkbox

KeePassDroid (0.9)
  * Allow the creation of new databases on the device
  * Sort entries and groups when adding or renaming.

KeePassDroid (0.6)
  * Add database settings
  * Add password changing

KeePassDroid (0.5)
  * Correct group output logic
  * Fix search
  * Implement group and entry delete.

KeePassDroid (0.4.1)
  * Fix timeout locking crashes
  * Fix lock from search screen.
  * Increase clipboard timeout

KeePassDroid (0.4)
  * Support adding groups
  
KeePassDroid (0.3.4)
  * Add context menus
  * Deal with crash when resuming activity after the process has been killed
  * Increase clipboard clear time as a stopgap until I come add a configurable setting.
  * Pass upwards potentially more helpful error messages

KeePassDroid (0.3.3)
  * Add new icon and UI enhancements from Francis Jacquerye
  * Fix crash on goto URL with no ://

KeePassDroid (0.3.2)
  * Fix the way passwords are stored

KeePassDroid (0.3.1)
  * Fix for non-ascii characters in password
  * Add hints to fields

KeePassDroid (0.3)
  * Switch to native encryption for key preparation.  Seems to take better than half as long as bouncycastle in the emulator,
    10 sec vs 25 sec.
  * Implement search feature
  * Require Android 1.5

KeePassDroid (0.2.1)

  * Support adding password entries
  * Prevent crash on orientation change while loading or saving database.
  * Fix most entries in the entry editor to be single line

KeePassDroid (0.2.0)

  * Support editing password entries
  * Wrap long lines properly in entries

KeePassDroid (0.1.8)

  * Move database decryption into background thread
  * Add about dialog

KeePassDroid (0.1.7)

  * Clear usernames and passwords from the clipboard after 30 seconds.

KeePassDroid (0.1.6)

  * Implement 5 minute timeout when the application is inactive.
  * Scroll comment field when the text overflows.

KeePassDroid (0.1.5)

  * Improve file selection
  * UI enhancements

KeePassDroid (0.1.4)

  * Add key file support

KeePassDroid (0.1.3)

  * Hide Meta-Info entries
  * Change "Copy URL" to "Go to URL"
  * Support "Go to Homepage"
  * Support Lock menu option
  * Fix blank password crash

KeePassDroid (0.1.2)

  * Fix crash when accessing the first root level group.

KeePassDroid (0.1.1)

  * Minor tweaks to layout.

KeePassDroid (0.0.1)

  * Initial Release<|MERGE_RESOLUTION|>--- conflicted
+++ resolved
@@ -1,14 +1,11 @@
 KeepassDX (2.5.0.0beta4)
-<<<<<<< HEAD
  * Show only file name
  * Setting for full path
  * Add information for each database file
  * Setting to delete fingerprints
  * Solve bugs when change fingerprint
  * Delete view assignment for fingerprint opening
-=======
  * Merge KeePassDroid 2.2.1
->>>>>>> 4bb869e2
 
 KeepassDX (2.5.0.0beta3)
  * New database workflow with new screens and folder selection
